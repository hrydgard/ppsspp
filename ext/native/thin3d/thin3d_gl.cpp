#include <stdio.h>
#include <vector>
#include <string>
#include <algorithm>
#include <map>

#include "base/logging.h"
#include "math/dataconv.h"
#include "math/lin/matrix4x4.h"
#include "thin3d/thin3d.h"
#include "gfx/gl_common.h"
#include "gfx/gl_debug_log.h"
#include "gfx/GLStateCache.h"
#include "gfx_es2/gpu_features.h"
#include "gfx/gl_lost_manager.h"

#ifdef IOS
extern void bindDefaultFBO();
#endif

namespace Draw {

static const unsigned short compToGL[] = {
	GL_NEVER,
	GL_LESS,
	GL_EQUAL,
	GL_LEQUAL,
	GL_GREATER,
	GL_NOTEQUAL,
	GL_GEQUAL,
	GL_ALWAYS
};

static const unsigned short blendEqToGL[] = {
	GL_FUNC_ADD,
	GL_FUNC_SUBTRACT,
	GL_FUNC_REVERSE_SUBTRACT,
	GL_MIN,
	GL_MAX,
};

static const unsigned short blendFactorToGL[] = {
	GL_ZERO,
	GL_ONE,
	GL_SRC_COLOR,
	GL_ONE_MINUS_SRC_COLOR,
	GL_DST_COLOR,
	GL_ONE_MINUS_DST_COLOR,
	GL_SRC_ALPHA,
	GL_ONE_MINUS_SRC_ALPHA,
	GL_DST_ALPHA,
	GL_ONE_MINUS_DST_ALPHA,
	GL_CONSTANT_COLOR,
	GL_ONE_MINUS_CONSTANT_COLOR,
	GL_CONSTANT_ALPHA,
	GL_ONE_MINUS_CONSTANT_ALPHA,
#if !defined(USING_GLES2)   // TODO: Remove when we have better headers
	GL_SRC1_COLOR,
	GL_ONE_MINUS_SRC1_COLOR,
	GL_SRC1_ALPHA,
	GL_ONE_MINUS_SRC1_ALPHA,
#elif !defined(IOS)
	GL_SRC1_COLOR_EXT,
	GL_ONE_MINUS_SRC1_COLOR_EXT,
	GL_SRC1_ALPHA_EXT,
	GL_ONE_MINUS_SRC1_ALPHA_EXT,
#else
	GL_INVALID_ENUM,
	GL_INVALID_ENUM,
	GL_INVALID_ENUM,
	GL_INVALID_ENUM,
#endif
};

static const unsigned short texWrapToGL[] = {
	GL_REPEAT,
	GL_MIRRORED_REPEAT,
	GL_CLAMP_TO_EDGE,
#if !defined(USING_GLES2)
	GL_CLAMP_TO_BORDER,
#else
	GL_CLAMP_TO_EDGE,
#endif
};

static const unsigned short texFilterToGL[] = {
	GL_NEAREST,
	GL_LINEAR,
};

static const unsigned short texMipFilterToGL[2][2] = {
	// Min nearest:
	{ GL_NEAREST_MIPMAP_NEAREST, GL_NEAREST_MIPMAP_LINEAR },
	// Min linear:
	{ GL_LINEAR_MIPMAP_NEAREST, GL_LINEAR_MIPMAP_LINEAR },
};

#ifndef USING_GLES2
static const unsigned short logicOpToGL[] = {
	GL_CLEAR,
	GL_SET,
	GL_COPY,
	GL_COPY_INVERTED,
	GL_NOOP,
	GL_INVERT,
	GL_AND,
	GL_NAND,
	GL_OR,
	GL_NOR,
	GL_XOR,
	GL_EQUIV,
	GL_AND_REVERSE,
	GL_AND_INVERTED,
	GL_OR_REVERSE,
	GL_OR_INVERTED,
};
#endif

static const GLuint stencilOpToGL[8] = {
	GL_KEEP,
	GL_ZERO,
	GL_REPLACE,
	GL_INCR,
	GL_DECR,
	GL_INVERT,
	GL_INCR_WRAP,
	GL_DECR_WRAP,
};

static const unsigned short primToGL[] = {
	GL_POINTS,
	GL_LINES,
	GL_LINE_STRIP,
	GL_TRIANGLES,
	GL_TRIANGLE_STRIP,
	GL_TRIANGLE_FAN,
#if !defined(USING_GLES2)   // TODO: Remove when we have better headers
	GL_PATCHES,
	GL_LINES_ADJACENCY,
	GL_LINE_STRIP_ADJACENCY,
	GL_TRIANGLES_ADJACENCY,
	GL_TRIANGLE_STRIP_ADJACENCY,
#elif !defined(IOS)
	GL_POINTS,
	GL_POINTS,
	GL_POINTS,
	GL_POINTS,
	GL_POINTS,
#else
	GL_POINTS,
	GL_POINTS,
	GL_POINTS,
	GL_POINTS,
	GL_POINTS,
#endif
};

class OpenGLBuffer;

static const char *glsl_fragment_prelude =
"#ifdef GL_ES\n"
"precision mediump float;\n"
"#endif\n";

class OpenGLBlendState : public BlendState {
public:
	bool enabled;
	GLuint eqCol, eqAlpha;
	GLuint srcCol, srcAlpha, dstCol, dstAlpha;
	bool logicEnabled;
	GLuint logicOp;
	int colorMask;
	// uint32_t fixedColor;

	void Apply() {
		if (enabled) {
			glEnable(GL_BLEND);
			glBlendEquationSeparate(eqCol, eqAlpha);
			glBlendFuncSeparate(srcCol, dstCol, srcAlpha, dstAlpha);
		} else {
			glDisable(GL_BLEND);
		}
		glColorMask(colorMask & 1, (colorMask >> 1) & 1, (colorMask >> 2) & 1, (colorMask >> 3) & 1);

#if !defined(USING_GLES2)
		if (logicEnabled) {
			glEnable(GL_COLOR_LOGIC_OP);
			glLogicOp(logicOp);
		} else {
			glDisable(GL_COLOR_LOGIC_OP);
		}
#endif
	}
};

class OpenGLSamplerState : public SamplerState {
public:
	GLint wrapU;
	GLint wrapV;
	GLint wrapW;
	GLint magFilt;
	GLint minFilt;
	GLint mipMinFilt;
};

class OpenGLDepthStencilState : public DepthStencilState {
public:
	bool depthTestEnabled;
	bool depthWriteEnabled;
	GLuint depthComp;
	// TODO: Two-sided
	GLboolean stencilEnabled;
	GLuint stencilFail;
	GLuint stencilZFail;
	GLuint stencilPass;
	GLuint stencilCompareOp;
	uint8_t stencilReference;
	uint8_t stencilCompareMask;
	uint8_t stencilWriteMask;

	void Apply() {
		if (depthTestEnabled) {
			glEnable(GL_DEPTH_TEST);
			glDepthFunc(depthComp);
			glDepthMask(depthWriteEnabled);
		} else {
			glDisable(GL_DEPTH_TEST);
		}
		if (stencilEnabled) {
			glEnable(GL_STENCIL_TEST);
			glStencilOpSeparate(GL_FRONT_AND_BACK, stencilFail, stencilZFail, stencilPass);
			glStencilFuncSeparate(GL_FRONT_AND_BACK, stencilCompareOp, stencilReference, stencilCompareMask);
			glStencilMaskSeparate(GL_FRONT_AND_BACK, stencilWriteMask);
		} else {
			glDisable(GL_STENCIL_TEST);
		}
	}
};

class OpenGLRasterState : public RasterState {
public:
	void Apply() {
		glEnable(GL_SCISSOR_TEST);
		if (!cullEnable) {
			glDisable(GL_CULL_FACE);
			return;
		}
		glEnable(GL_CULL_FACE);
		glFrontFace(frontFace);
		glCullFace(cullMode);
	}

	GLboolean cullEnable;
	GLenum cullMode;
	GLenum frontFace;
};

GLuint ShaderStageToOpenGL(ShaderStage stage) {
	switch (stage) {
	case ShaderStage::VERTEX: return GL_VERTEX_SHADER;
#ifndef USING_GLES2
	case ShaderStage::COMPUTE: return GL_COMPUTE_SHADER;
	case ShaderStage::EVALUATION: return GL_TESS_EVALUATION_SHADER;
	case ShaderStage::CONTROL: return GL_TESS_CONTROL_SHADER;
	case ShaderStage::GEOMETRY: return GL_GEOMETRY_SHADER;
#endif
	case ShaderStage::FRAGMENT:
	default:
		return GL_FRAGMENT_SHADER;
	}
}

class OpenGLShaderModule : public ShaderModule, public GfxResourceHolder {
public:
	OpenGLShaderModule(ShaderStage stage) : stage_(stage) {
		register_gl_resource_holder(this, "drawcontext_shader_module", 0);
		glstage_ = ShaderStageToOpenGL(stage);
	}

	~OpenGLShaderModule() {
		ILOG("Shader module destroyed");
		if (shader_)
			glDeleteShader(shader_);
		unregister_gl_resource_holder(this);
	}

	bool Compile(ShaderLanguage language, const uint8_t *data, size_t dataSize);
	GLuint GetShader() const {
		return shader_;
	}
	const std::string &GetSource() const { return source_; }

	ShaderLanguage GetLanguage() {
		return language_;
	}
	ShaderStage GetStage() const override {
		return stage_;
	}

	void GLLost() override {
		ILOG("Shader module lost");
		// Shader has been destroyed since the old context is gone, so let's zero it.
		shader_ = 0;
	}

	void GLRestore() override {
		ILOG("Shader module being restored");
		if (!Compile(language_, (const uint8_t *)source_.data(), source_.size())) {
			ELOG("Shader restore compilation failed: %s", source_.c_str());
		}
	}

private:
	ShaderStage stage_;
	ShaderLanguage language_;
	GLuint shader_ = 0;
	GLuint glstage_ = 0;
	bool ok_ = false;
	std::string source_;  // So we can recompile in case of context loss.
};

bool OpenGLShaderModule::Compile(ShaderLanguage language, const uint8_t *data, size_t dataSize) {
	source_ = std::string((const char *)data);
	shader_ = glCreateShader(glstage_);
	language_ = language;

	std::string temp;
	// Add the prelude on automatically for fragment shaders.
	if (glstage_ == GL_FRAGMENT_SHADER) {
		temp = std::string(glsl_fragment_prelude) + source_;
		source_ = temp.c_str();
	}

	const char *code = source_.c_str();
	glShaderSource(shader_, 1, &code, nullptr);
	glCompileShader(shader_);
	GLint success = 0;
	glGetShaderiv(shader_, GL_COMPILE_STATUS, &success);
	if (!success) {
#define MAX_INFO_LOG_SIZE 2048
		GLchar infoLog[MAX_INFO_LOG_SIZE];
		GLsizei len = 0;
		glGetShaderInfoLog(shader_, MAX_INFO_LOG_SIZE, &len, infoLog);
		infoLog[len] = '\0';
		glDeleteShader(shader_);
		shader_ = 0;
		ILOG("%s Shader compile error:\n%s", glstage_ == GL_FRAGMENT_SHADER ? "Fragment" : "Vertex", infoLog);
	}
	ok_ = success != 0;
	return ok_;
}

class OpenGLInputLayout : public InputLayout, GfxResourceHolder {
public:
	~OpenGLInputLayout();

	void Apply(const void *base = nullptr);
	void Unapply();
	void Compile();
	void GLRestore() override;
	void GLLost() override;
	bool RequiresBuffer() {
		return id_ != 0;
	}

	InputLayoutDesc desc;

	int semanticsMask_;  // Fast way to check what semantics to enable/disable.
	int stride_;
	GLuint id_;
	bool needsEnable_;
	intptr_t lastBase_;
};

struct UniformInfo {
	int loc_;
};

class OpenGLPipeline : public Pipeline, GfxResourceHolder {
public:
	OpenGLPipeline() {
		program_ = 0;
		// Priority 1 so this gets restored after the shaders.
		register_gl_resource_holder(this, "drawcontext_pipeline", 1);
	}
	~OpenGLPipeline() {
		unregister_gl_resource_holder(this);
		for (auto &iter : shaders) {
			iter->Release();
		}
		glDeleteProgram(program_);
		if (depthStencil) depthStencil->Release();
		if (blend) blend->Release();
		if (raster) raster->Release();
		if (inputLayout) inputLayout->Release();
	}

	bool LinkShaders();

	int GetUniformLoc(const char *name);

	void GLLost() override {
		program_ = 0;
	}

	void GLRestore() override {
		// Shaders will have been restored before the pipeline.
		LinkShaders();
	}

	bool RequiresBuffer() override {
		return inputLayout->RequiresBuffer();
	}

	GLuint prim;
	std::vector<OpenGLShaderModule *> shaders;
	OpenGLInputLayout *inputLayout = nullptr;
	OpenGLDepthStencilState *depthStencil = nullptr;
	OpenGLBlendState *blend = nullptr;
	OpenGLRasterState *raster = nullptr;

	// TODO: Optimize by getting the locations first and putting in a custom struct
	UniformBufferDesc dynamicUniforms;

	GLuint program_;
private:
	std::map<std::string, UniformInfo> uniformCache_;
};

class OpenGLFramebuffer;
class OpenGLTexture;

class OpenGLContext : public DrawContext {
public:
	OpenGLContext();
	virtual ~OpenGLContext();

	const DeviceCaps &GetDeviceCaps() const override {
		return caps_;
	}
	uint32_t GetSupportedShaderLanguages() const override {
#if defined(USING_GLES2)
		return (uint32_t)ShaderLanguage::GLSL_ES_200 | (uint32_t)ShaderLanguage::GLSL_ES_300;
#else
		return (uint32_t)ShaderLanguage::GLSL_ES_200 | (uint32_t)ShaderLanguage::GLSL_410;
#endif
	}
	uint32_t GetDataFormatSupport(DataFormat fmt) const override;

	DepthStencilState *CreateDepthStencilState(const DepthStencilStateDesc &desc) override;
	BlendState *CreateBlendState(const BlendStateDesc &desc) override;
	SamplerState *CreateSamplerState(const SamplerStateDesc &desc) override;
	RasterState *CreateRasterState(const RasterStateDesc &desc) override;
	Pipeline *CreateGraphicsPipeline(const PipelineDesc &desc) override;
	InputLayout *CreateInputLayout(const InputLayoutDesc &desc) override;
	ShaderModule *CreateShaderModule(ShaderStage stage, ShaderLanguage language, const uint8_t *data, size_t dataSize) override;

	Texture *CreateTexture(const TextureDesc &desc) override;
	Buffer *CreateBuffer(size_t size, uint32_t usageFlags) override;
	Framebuffer *CreateFramebuffer(const FramebufferDesc &desc) override;

	void UpdateBuffer(Buffer *buffer, const uint8_t *data, size_t offset, size_t size, UpdateBufferFlags flags) override;

	void CopyFramebufferImage(Framebuffer *src, int level, int x, int y, int z, Framebuffer *dst, int dstLevel, int dstX, int dstY, int dstZ, int width, int height, int depth, int channelBits) override;
	bool BlitFramebuffer(Framebuffer *src, int srcX1, int srcY1, int srcX2, int srcY2, Framebuffer *dst, int dstX1, int dstY1, int dstX2, int dstY2, int channelBits, FBBlitFilter filter) override;

	// These functions should be self explanatory.
	void BindFramebufferAsRenderTarget(Framebuffer *fbo, const RenderPassInfo &rp) override;
	// color must be 0, for now.
	void BindFramebufferAsTexture(Framebuffer *fbo, int binding, FBChannel channelBit, int attachment) override;
	void BindFramebufferForRead(Framebuffer *fbo) override;

	uintptr_t GetFramebufferAPITexture(Framebuffer *fbo, int channelBits, int attachment) override;

	void GetFramebufferDimensions(Framebuffer *fbo, int *w, int *h) override;

	void BindSamplerStates(int start, int count, SamplerState **states) override {
		if (boundSamplers_.size() < (size_t)(start + count)) {
			boundSamplers_.resize(start + count);
		}
		for (int i = 0; i < count; i++) {
			int index = i + start;
			boundSamplers_[index] = static_cast<OpenGLSamplerState *>(states[index]);
		}
	}

	void SetScissorRect(int left, int top, int width, int height) override {
		glScissor(left, targetHeight_ - (top + height), width, height);
	}

	void SetViewports(int count, Viewport *viewports) override {
		// TODO: Use glViewportArrayv.
		glViewport((GLint)viewports[0].TopLeftX, (GLint)viewports[0].TopLeftY, (GLsizei)viewports[0].Width, (GLsizei)viewports[0].Height);
#if defined(USING_GLES2)
		glDepthRangef(viewports[0].MinDepth, viewports[0].MaxDepth);
#else
		glDepthRange(viewports[0].MinDepth, viewports[0].MaxDepth);
#endif
	}

	void SetBlendFactor(float color[4]) override {
		glBlendColor(color[0], color[1], color[2], color[3]);
	}

	void BindTextures(int start, int count, Texture **textures) override;
	void BindPipeline(Pipeline *pipeline) override;
	void BindVertexBuffers(int start, int count, Buffer **buffers, int *offsets) override {
		for (int i = 0; i < count; i++) {
			curVBuffers_[i + start] = (OpenGLBuffer  *)buffers[i];
			curVBufferOffsets_[i + start] = offsets ? offsets[i] : 0;
		}
	}
	void BindIndexBuffer(Buffer *indexBuffer, int offset) override {
		curIBuffer_ = (OpenGLBuffer  *)indexBuffer;
		curIBufferOffset_ = offset;
	}

	void UpdateDynamicUniformBuffer(const void *ub, size_t size) override;

	// TODO: Add more sophisticated draws.
	void Draw(int vertexCount, int offset) override;
	void DrawIndexed(int vertexCount, int offset) override;
	void DrawUP(const void *vdata, int vertexCount) override;

	void Clear(int mask, uint32_t colorval, float depthVal, int stencilVal) override;

	std::string GetInfoString(InfoField info) const override {
		// TODO: Make these actually query the right information
		switch (info) {
			case APINAME:
				if (gl_extensions.IsGLES) {
					return "OpenGL ES";
				} else {
					return "OpenGL";
				}
			case VENDORSTRING: return (const char *)glGetString(GL_VENDOR);
			case VENDOR:
				switch (gl_extensions.gpuVendor) {
				case GPU_VENDOR_AMD: return "VENDOR_AMD";
				case GPU_VENDOR_POWERVR: return "VENDOR_POWERVR";
				case GPU_VENDOR_NVIDIA: return "VENDOR_NVIDIA";
				case GPU_VENDOR_INTEL: return "VENDOR_INTEL";
				case GPU_VENDOR_ADRENO: return "VENDOR_ADRENO";
				case GPU_VENDOR_ARM: return "VENDOR_ARM";
				case GPU_VENDOR_BROADCOM: return "VENDOR_BROADCOM";
				case GPU_VENDOR_UNKNOWN:
				default:
					return "VENDOR_UNKNOWN";
				}
				break;
			case DRIVER: return (const char *)glGetString(GL_RENDERER);
			case SHADELANGVERSION: return (const char *)glGetString(GL_SHADING_LANGUAGE_VERSION);
			case APIVERSION: return (const char *)glGetString(GL_VERSION);
			default: return "?";
		}
	}

	uintptr_t GetNativeObject(NativeObject obj) const override {
		return 0;
	}

	void HandleEvent(Event ev, int width, int height, void *param1, void *param2) override {}

private:
	OpenGLFramebuffer *fbo_ext_create(const FramebufferDesc &desc);
	void fbo_bind_fb_target(bool read, GLuint name);
	GLenum fbo_get_fb_target(bool read, GLuint **cached);
	void fbo_unbind();
	void ApplySamplers();

	std::vector<OpenGLSamplerState *> boundSamplers_;
	OpenGLTexture *boundTextures_[8]{};
	int maxTextures_ = 0;
	DeviceCaps caps_{};
	
	// Bound state
	OpenGLPipeline *curPipeline_ = nullptr;
	OpenGLBuffer *curVBuffers_[4]{};
	int curVBufferOffsets_[4]{};
	OpenGLBuffer *curIBuffer_ = nullptr;
	int curIBufferOffset_ = 0;

	// Framebuffer state
	GLuint currentDrawHandle_ = 0;
	GLuint currentReadHandle_ = 0;
};

OpenGLContext::OpenGLContext() {
	CreatePresets();

	// TODO: Detect more caps
	if (gl_extensions.IsGLES) {
		if (gl_extensions.OES_packed_depth_stencil || gl_extensions.OES_depth24) {
			caps_.preferredDepthBufferFormat = DataFormat::D24_S8;
		} else {
			caps_.preferredDepthBufferFormat = DataFormat::D16;
		}
	} else {
		caps_.preferredDepthBufferFormat = DataFormat::D24_S8;
	}
	caps_.framebufferBlitSupported = gl_extensions.NV_framebuffer_blit || gl_extensions.ARB_framebuffer_object;
}

OpenGLContext::~OpenGLContext() {
	boundSamplers_.clear();
}

InputLayout *OpenGLContext::CreateInputLayout(const InputLayoutDesc &desc) {
	OpenGLInputLayout *fmt = new OpenGLInputLayout();
	fmt->desc = desc;
	fmt->Compile();
	return fmt;
}

GLuint TypeToTarget(TextureType type) {
	switch (type) {
#ifndef USING_GLES2
	case TextureType::LINEAR1D: return GL_TEXTURE_1D;
#endif
	case TextureType::LINEAR2D: return GL_TEXTURE_2D;
	case TextureType::LINEAR3D: return GL_TEXTURE_3D;
	case TextureType::CUBE: return GL_TEXTURE_CUBE_MAP;
#ifndef USING_GLES2
	case TextureType::ARRAY1D: return GL_TEXTURE_1D_ARRAY;
#endif
	case TextureType::ARRAY2D: return GL_TEXTURE_2D_ARRAY;
	default:
		ELOG("Bad texture type %d", (int)type);
		return GL_NONE;
	}
}

inline bool isPowerOf2(int n) {
	return n == 1 || (n & (n - 1)) == 0;
}

class OpenGLTexture : public Texture {
public:
	OpenGLTexture(const TextureDesc &desc);
	~OpenGLTexture();

	bool HasMips() const {
		return mipLevels_ > 1 || generatedMips_;
	}
	bool CanWrap() const {
		return canWrap_;
	}
	TextureType GetType() const { return type_; }
	void Bind() {
		glBindTexture(target_, tex_);
	}

	void AutoGenMipmaps();

private:
	void SetImageData(int x, int y, int z, int width, int height, int depth, int level, int stride, const uint8_t *data);

	GLuint tex_ = 0;
	GLuint target_ = 0;

	DataFormat format_;
	TextureType type_;
	int mipLevels_;
	bool generatedMips_;
	bool canWrap_;
};

OpenGLTexture::OpenGLTexture(const TextureDesc &desc) {
	generatedMips_ = false;
	canWrap_ = true;
	width_ = desc.width;
	height_ = desc.height;
	depth_ = desc.depth;
	format_ = desc.format;
	type_ = desc.type;
	target_ = TypeToTarget(desc.type);
	canWrap_ = isPowerOf2(width_) && isPowerOf2(height_);
	if (!desc.initData.size())
		return;

	glActiveTexture(GL_TEXTURE0 + 0);
	glGenTextures(1, &tex_);
	glBindTexture(target_, tex_);

	int level = 0;
	for (auto data : desc.initData) {
		SetImageData(0, 0, 0, width_, height_, depth_, level, 0, data);
		width_ = (width_ + 1) / 2;
		height_ = (height_ + 1) / 2;
		level++;
	}
	mipLevels_ = desc.generateMips ? desc.mipLevels : level;

#ifdef USING_GLES2
	if (gl_extensions.GLES3) {
		glTexParameteri(target_, GL_TEXTURE_MAX_LEVEL, mipLevels_ - 1);
	}
#else
	glTexParameteri(target_, GL_TEXTURE_MAX_LEVEL, mipLevels_ - 1);
#endif
	glTexParameteri(target_, GL_TEXTURE_MIN_FILTER, mipLevels_ > 1 ? GL_LINEAR_MIPMAP_LINEAR : GL_LINEAR);
	glTexParameteri(target_, GL_TEXTURE_MAG_FILTER, GL_LINEAR);

	if ((int)desc.initData.size() < desc.mipLevels && desc.generateMips) {
		ILOG("Generating mipmaps");
		AutoGenMipmaps();
	}

	// Unbind.
	glBindTexture(target_, 0);
}

OpenGLTexture::~OpenGLTexture() {
	if (tex_) {
		glDeleteTextures(1, &tex_);
		tex_ = 0;
		generatedMips_ = false;
	}
}

void OpenGLTexture::AutoGenMipmaps() {
	if (!generatedMips_) {
		glBindTexture(target_, tex_);
		glGenerateMipmap(target_);
		generatedMips_ = true;
	}
}

void OpenGLTexture::SetImageData(int x, int y, int z, int width, int height, int depth, int level, int stride, const uint8_t *data) {
	int internalFormat;
	int format;
	int type;

	if (width != width_ || height != height_ || depth != depth_) {
		// When switching to texStorage we need to handle this correctly.
		width_ = width;
		height_ = height;
		depth_ = depth;
	}

	switch (format_) {
	case DataFormat::R8G8B8A8_UNORM:
		internalFormat = GL_RGBA;
		format = GL_RGBA;
		type = GL_UNSIGNED_BYTE;
		break;
	case DataFormat::B4G4R4A4_UNORM_PACK16:
		internalFormat = GL_RGBA;
		format = GL_RGBA;
		type = GL_UNSIGNED_SHORT_4_4_4_4;
		break;
#ifndef USING_GLES2
	case DataFormat::A4R4G4B4_UNORM_PACK16:
		internalFormat = GL_RGBA;
		format = GL_RGBA;
		type = GL_UNSIGNED_SHORT_4_4_4_4_REV;
		break;
#endif
	default:
		ELOG("Thin3d GL: Unsupported texture format %d", (int)format_);
		return;
	}

	CHECK_GL_ERROR_IF_DEBUG();
	switch (target_) {
	case GL_TEXTURE_2D:
		glTexImage2D(GL_TEXTURE_2D, level, internalFormat, width_, height_, 0, format, type, data);
		break;
	default:
		ELOG("Thin3D GL: Targets other than GL_TEXTURE_2D not yet supported");
		break;
	}
	CHECK_GL_ERROR_IF_DEBUG();
}

Texture *OpenGLContext::CreateTexture(const TextureDesc &desc) {
	return new OpenGLTexture(desc);
}

OpenGLInputLayout::~OpenGLInputLayout() {
	if (id_) {
		glDeleteVertexArrays(1, &id_);
	}
}

void OpenGLInputLayout::Compile() {
	int semMask = 0;
	for (int i = 0; i < (int)desc.attributes.size(); i++) {
		semMask |= 1 << desc.attributes[i].location;
	}
	semanticsMask_ = semMask;

	if (gl_extensions.ARB_vertex_array_object && gl_extensions.IsCoreContext) {
		glGenVertexArrays(1, &id_);
	} else {
		id_ = 0;
	}
	needsEnable_ = true;
	lastBase_ = -1;
}

void OpenGLInputLayout::GLLost() {
	id_ = 0;
}

void OpenGLInputLayout::GLRestore() {
	Compile();
}

DepthStencilState *OpenGLContext::CreateDepthStencilState(const DepthStencilStateDesc &desc) {
	OpenGLDepthStencilState *ds = new OpenGLDepthStencilState();
	ds->depthTestEnabled = desc.depthTestEnabled;
	ds->depthWriteEnabled = desc.depthWriteEnabled;
	ds->depthComp = compToGL[(int)desc.depthCompare];
	ds->stencilEnabled = desc.stencilEnabled;
	ds->stencilCompareOp = compToGL[(int)desc.front.compareOp];
	ds->stencilPass = stencilOpToGL[(int)desc.front.passOp];
	ds->stencilFail = stencilOpToGL[(int)desc.front.failOp];
	ds->stencilZFail = stencilOpToGL[(int)desc.front.depthFailOp];
	ds->stencilWriteMask = desc.front.writeMask;
	ds->stencilReference = desc.front.reference;
	ds->stencilCompareMask = desc.front.compareMask;
	return ds;
}

BlendState *OpenGLContext::CreateBlendState(const BlendStateDesc &desc) {
	OpenGLBlendState *bs = new OpenGLBlendState();
	bs->enabled = desc.enabled;
	bs->eqCol = blendEqToGL[(int)desc.eqCol];
	bs->srcCol = blendFactorToGL[(int)desc.srcCol];
	bs->dstCol = blendFactorToGL[(int)desc.dstCol];
	bs->eqAlpha = blendEqToGL[(int)desc.eqAlpha];
	bs->srcAlpha = blendFactorToGL[(int)desc.srcAlpha];
	bs->dstAlpha = blendFactorToGL[(int)desc.dstAlpha];
#ifndef USING_GLES2
	bs->logicEnabled = desc.logicEnabled;
	bs->logicOp = logicOpToGL[(int)desc.logicOp];
#endif
	bs->colorMask = desc.colorMask;
	return bs;
}

SamplerState *OpenGLContext::CreateSamplerState(const SamplerStateDesc &desc) {
	OpenGLSamplerState *samps = new OpenGLSamplerState();
	samps->wrapU = texWrapToGL[(int)desc.wrapU];
	samps->wrapV = texWrapToGL[(int)desc.wrapV];
	samps->wrapW = texWrapToGL[(int)desc.wrapW];
	samps->magFilt = texFilterToGL[(int)desc.magFilter];
	samps->minFilt = texFilterToGL[(int)desc.minFilter];
	samps->mipMinFilt = texMipFilterToGL[(int)desc.minFilter][(int)desc.mipFilter];
	return samps;
}

RasterState *OpenGLContext::CreateRasterState(const RasterStateDesc &desc) {
	OpenGLRasterState *rs = new OpenGLRasterState();
	if (desc.cull == CullMode::NONE) {
		rs->cullEnable = GL_FALSE;
		return rs;
	}
	rs->cullEnable = GL_TRUE;
	switch (desc.frontFace) {
	case Facing::CW:
		rs->frontFace = GL_CW;
		break;
	case Facing::CCW:
		rs->frontFace = GL_CCW;
		break;
	}
	switch (desc.cull) {
	case CullMode::FRONT:
		rs->cullMode = GL_FRONT;
		break;
	case CullMode::BACK:
		rs->cullMode = GL_BACK;
		break;
	case CullMode::FRONT_AND_BACK:
		rs->cullMode = GL_FRONT_AND_BACK;
		break;
	case CullMode::NONE:
		// Unsupported
		break;
	}
	return rs;
}

class OpenGLBuffer : public Buffer, GfxResourceHolder {
public:
	OpenGLBuffer(size_t size, uint32_t flags) {
		glGenBuffers(1, &buffer_);
		target_ = (flags & BufferUsageFlag::INDEXDATA) ? GL_ELEMENT_ARRAY_BUFFER : GL_ARRAY_BUFFER;
		usage_ = 0;
		if (flags & BufferUsageFlag::DYNAMIC)
			usage_ = GL_STREAM_DRAW;
		else
			usage_ = GL_STATIC_DRAW;
		totalSize_ = size;
		glBindBuffer(target_, buffer_);
		glBufferData(target_, size, NULL, usage_);
		register_gl_resource_holder(this, "drawcontext_buffer", 0);
	}
	~OpenGLBuffer() override {
		unregister_gl_resource_holder(this);
		glDeleteBuffers(1, &buffer_);
	}

	void Bind(int offset) {
		// TODO: Can't support offset using ES 2.0
		glBindBuffer(target_, buffer_);
	}

	void GLLost() override {
		buffer_ = 0;
	}

	void GLRestore() override {
		ILOG("Recreating vertex buffer after gl_restore");
		totalSize_ = 0;  // Will cause a new glBufferData call. Should genBuffers again though?
		glGenBuffers(1, &buffer_);
	}

	GLuint buffer_;
	GLuint target_;
	GLuint usage_;

	size_t totalSize_;
};

Buffer *OpenGLContext::CreateBuffer(size_t size, uint32_t usageFlags) {
	return new OpenGLBuffer(size, usageFlags);
}

void OpenGLContext::UpdateBuffer(Buffer *buffer, const uint8_t *data, size_t offset, size_t size, UpdateBufferFlags flags) {
	OpenGLBuffer *buf = (OpenGLBuffer *)buffer;

	buf->Bind(0);
	if (size + offset > buf->totalSize_) {
		Crash();
	}
	// if (flags & UPDATE_DISCARD) we could try to orphan the buffer using glBufferData.
	glBufferSubData(buf->target_, offset, size, data);
}

Pipeline *OpenGLContext::CreateGraphicsPipeline(const PipelineDesc &desc) {
	if (!desc.shaders.size()) {
		ELOG("Pipeline requires at least one shader");
		return NULL;
	}
	OpenGLPipeline *pipeline = new OpenGLPipeline();
	for (auto iter : desc.shaders) {
		iter->AddRef();
		pipeline->shaders.push_back(static_cast<OpenGLShaderModule *>(iter));
	}
	if (pipeline->LinkShaders()) {
		// Build the rest of the virtual pipeline object.
		pipeline->prim = primToGL[(int)desc.prim];
		pipeline->depthStencil = (OpenGLDepthStencilState *)desc.depthStencil;
		pipeline->blend = (OpenGLBlendState *)desc.blend;
		pipeline->raster = (OpenGLRasterState *)desc.raster;
		pipeline->inputLayout = (OpenGLInputLayout *)desc.inputLayout;
		pipeline->depthStencil->AddRef();
		pipeline->blend->AddRef();
		pipeline->raster->AddRef();
		pipeline->inputLayout->AddRef();
		if (desc.uniformDesc)
			pipeline->dynamicUniforms = *desc.uniformDesc;
		return pipeline;
	} else {
		ELOG("Failed to create pipeline - shaders failed to link");
		delete pipeline;
		return NULL;
	}
}

void OpenGLContext::BindTextures(int start, int count, Texture **textures) {
	maxTextures_ = std::max(maxTextures_, start + count);
	for (int i = start; i < start + count; i++) {
		OpenGLTexture *glTex = static_cast<OpenGLTexture *>(textures[i]);
		glActiveTexture(GL_TEXTURE0 + i);
		if (!glTex) {
			boundTextures_[i] = 0;
			glBindTexture(GL_TEXTURE_2D, 0);
			continue;
		}
		glTex->Bind();
		boundTextures_[i] = glTex;
	}
	glActiveTexture(GL_TEXTURE0);
}

void OpenGLContext::ApplySamplers() {
	for (int i = 0; i < maxTextures_; i++) {
		if ((int)boundSamplers_.size() > i && boundSamplers_[i]) {
			const OpenGLSamplerState *samp = boundSamplers_[i];
			const OpenGLTexture *tex = boundTextures_[i];
			if (!tex)
				continue;
			if (tex->CanWrap()) {
				glTexParameteri(GL_TEXTURE_2D, GL_TEXTURE_WRAP_S, samp->wrapU);
				glTexParameteri(GL_TEXTURE_2D, GL_TEXTURE_WRAP_T, samp->wrapV);
#ifndef USING_GLES2
				if (tex->GetType() == TextureType::LINEAR3D)
					glTexParameteri(GL_TEXTURE_2D, GL_TEXTURE_WRAP_R, samp->wrapW);
#endif
			} else {
				glTexParameteri(GL_TEXTURE_2D, GL_TEXTURE_WRAP_S, GL_CLAMP_TO_EDGE);
				glTexParameteri(GL_TEXTURE_2D, GL_TEXTURE_WRAP_T, GL_CLAMP_TO_EDGE);
			}

			glTexParameteri(GL_TEXTURE_2D, GL_TEXTURE_MAG_FILTER, samp->magFilt);
			if (tex->HasMips()) {
				glTexParameteri(GL_TEXTURE_2D, GL_TEXTURE_MIN_FILTER, samp->mipMinFilt);
			} else {
				glTexParameteri(GL_TEXTURE_2D, GL_TEXTURE_MIN_FILTER, samp->minFilt);
			}
		}
	}
}

ShaderModule *OpenGLContext::CreateShaderModule(ShaderStage stage, ShaderLanguage language, const uint8_t *data, size_t dataSize) {
	OpenGLShaderModule *shader = new OpenGLShaderModule(stage);
	if (shader->Compile(language, data, dataSize)) {
		return shader;
	} else {
		shader->Release();
		return nullptr;
	}
}

bool OpenGLPipeline::LinkShaders() {
	program_ = glCreateProgram();
	for (auto iter : shaders) {
		glAttachShader(program_, iter->GetShader());
	}

	// Bind all the common vertex data points. Mismatching ones will be ignored.
	glBindAttribLocation(program_, SEM_POSITION, "Position");
	glBindAttribLocation(program_, SEM_COLOR0, "Color0");
	glBindAttribLocation(program_, SEM_TEXCOORD0, "TexCoord0");
	glBindAttribLocation(program_, SEM_NORMAL, "Normal");
	glBindAttribLocation(program_, SEM_TANGENT, "Tangent");
	glBindAttribLocation(program_, SEM_BINORMAL, "Binormal");
	glLinkProgram(program_);

	GLint linkStatus = GL_FALSE;
	glGetProgramiv(program_, GL_LINK_STATUS, &linkStatus);
	if (linkStatus != GL_TRUE) {
		GLint bufLength = 0;
		glGetProgramiv(program_, GL_INFO_LOG_LENGTH, &bufLength);
		if (bufLength) {
			char* buf = new char[bufLength];
			glGetProgramInfoLog(program_, bufLength, NULL, buf);
			ELOG("Could not link program:\n %s", buf);
			// We've thrown out the source at this point. Might want to do something about that.
#ifdef _WIN32
			OutputDebugStringUTF8(buf);
#endif
			delete[] buf;
		} else {
			ELOG("Could not link program with %d shaders for unknown reason:", (int)shaders.size());
		}
		return false;
	}

	// Auto-initialize samplers.
	glUseProgram(program_);
	for (int i = 0; i < 4; i++) {
		char temp[256];
		sprintf(temp, "Sampler%i", i);
		int samplerLoc = GetUniformLoc(temp);
		if (samplerLoc != -1) {
			glUniform1i(samplerLoc, i);
		}
	}

	// Here we could (using glGetAttribLocation) save a bitmask about which pieces of vertex data are used in the shader
	// and then AND it with the vertex format bitmask later...
	return true;
}

int OpenGLPipeline::GetUniformLoc(const char *name) {
	auto iter = uniformCache_.find(name);
	int loc = -1;
	if (iter != uniformCache_.end()) {
		loc = iter->second.loc_;
	} else {
		loc = glGetUniformLocation(program_, name);
		UniformInfo info;
		info.loc_ = loc;
		uniformCache_[name] = info;
	}
	return loc;
}

void OpenGLContext::BindPipeline(Pipeline *pipeline) {
	curPipeline_ = (OpenGLPipeline *)pipeline;
	curPipeline_->blend->Apply();
	curPipeline_->depthStencil->Apply();
	curPipeline_->raster->Apply();
	glUseProgram(curPipeline_->program_);
}

void OpenGLContext::UpdateDynamicUniformBuffer(const void *ub, size_t size) {
	if (curPipeline_->dynamicUniforms.uniformBufferSize != size) {
		Crash();
	}

	for (auto &uniform : curPipeline_->dynamicUniforms.uniforms) {
		GLuint loc = curPipeline_->GetUniformLoc(uniform.name);
		if (loc == -1)
			Crash();
		const float *data = (const float *)((uint8_t *)ub + uniform.offset);
		switch (uniform.type) {
		case UniformType::FLOAT4:
			glUniform1fv(loc, 4, data);
			break;
		case UniformType::MATRIX4X4:
			glUniformMatrix4fv(loc, 1, false, data);
			break;
		}
	}
}

void OpenGLContext::Draw(int vertexCount, int offset) {
	curVBuffers_[0]->Bind(curVBufferOffsets_[0]);
	curPipeline_->inputLayout->Apply();
	ApplySamplers();

	glDrawArrays(curPipeline_->prim, offset, vertexCount);

	curPipeline_->inputLayout->Unapply();
	glBindBuffer(GL_ARRAY_BUFFER, 0);
}

void OpenGLContext::DrawIndexed(int vertexCount, int offset) {
	curVBuffers_[0]->Bind(curVBufferOffsets_[0]);
	curPipeline_->inputLayout->Apply();
	ApplySamplers();
	// Note: ibuf binding is stored in the VAO, so call this after binding the fmt.
	curIBuffer_->Bind(curIBufferOffset_);

	glDrawElements(curPipeline_->prim, vertexCount, GL_UNSIGNED_INT, (const void *)(size_t)offset);
	
	curPipeline_->inputLayout->Unapply();
	glBindBuffer(GL_ARRAY_BUFFER, 0);
	glBindBuffer(GL_ELEMENT_ARRAY_BUFFER, 0);
}

void OpenGLContext::DrawUP(const void *vdata, int vertexCount) {
	curPipeline_->inputLayout->Apply(vdata);
	ApplySamplers();

	glBindBuffer(GL_ARRAY_BUFFER, 0);
	glBindBuffer(GL_ELEMENT_ARRAY_BUFFER, 0);
	glDrawArrays(curPipeline_->prim, 0, vertexCount);

	curPipeline_->inputLayout->Unapply();
}

void OpenGLContext::Clear(int mask, uint32_t colorval, float depthVal, int stencilVal) {
	float col[4];
	Uint8x4ToFloat4(col, colorval);
	GLuint glMask = 0;
	if (mask & FBChannel::FB_COLOR_BIT) {
		glClearColor(col[0], col[1], col[2], col[3]);
		glMask |= GL_COLOR_BUFFER_BIT;
	}
	if (mask & FBChannel::FB_DEPTH_BIT) {
#if defined(USING_GLES2)
		glClearDepthf(depthVal);
#else
		glClearDepth(depthVal);
#endif
		glMask |= GL_DEPTH_BUFFER_BIT;
	}
	if (mask & FBChannel::FB_STENCIL_BIT) {
		glClearStencil(stencilVal);
		glMask |= GL_STENCIL_BUFFER_BIT;
	}
	glClear(glMask);
}

DrawContext *T3DCreateGLContext() {
	return new OpenGLContext();
}

void OpenGLInputLayout::Apply(const void *base) {
	if (id_ != 0) {
		glBindVertexArray(id_);
	}

	if (needsEnable_ || id_ == 0) {
		for (int i = 0; i < SEM_MAX; i++) {
			if (semanticsMask_ & (1 << i)) {
				glEnableVertexAttribArray(i);
			}
		}
		if (id_ != 0) {
			needsEnable_ = false;
		}
	}

	intptr_t b = (intptr_t)base;
	if (b != lastBase_) {
		for (size_t i = 0; i < desc.attributes.size(); i++) {
			GLsizei stride = (GLsizei)desc.bindings[desc.attributes[i].binding].stride;
			switch (desc.attributes[i].format) {
			case DataFormat::R32G32_FLOAT:
				glVertexAttribPointer(desc.attributes[i].location, 2, GL_FLOAT, GL_FALSE, stride, (void *)(b + (intptr_t)desc.attributes[i].offset));
				break;
			case DataFormat::R32G32B32_FLOAT:
				glVertexAttribPointer(desc.attributes[i].location, 3, GL_FLOAT, GL_FALSE, stride, (void *)(b + (intptr_t)desc.attributes[i].offset));
				break;
			case DataFormat::R32G32B32A32_FLOAT:
				glVertexAttribPointer(desc.attributes[i].location, 4, GL_FLOAT, GL_FALSE, stride, (void *)(b + (intptr_t)desc.attributes[i].offset));
				break;
			case DataFormat::R8G8B8A8_UNORM:
				glVertexAttribPointer(desc.attributes[i].location, 4, GL_UNSIGNED_BYTE, GL_TRUE, stride, (void *)(b + (intptr_t)desc.attributes[i].offset));
				break;
			case DataFormat::UNDEFINED:
			default:
				ELOG("Thin3DGLVertexFormat: Invalid or unknown component type applied.");
				break;
			}
		}
		if (id_ != 0) {
			lastBase_ = b;
		}
	}
}

void OpenGLInputLayout::Unapply() {
	if (id_ == 0) {
		for (int i = 0; i < (int)SEM_MAX; i++) {
			if (semanticsMask_ & (1 << i)) {
				glDisableVertexAttribArray(i);
			}
		}
	} else {
		glBindVertexArray(0);
	}
}

class OpenGLFramebuffer : public Framebuffer, public GfxResourceHolder {
public:
	OpenGLFramebuffer() {
		register_gl_resource_holder(this, "framebuffer", 0);
	}
	~OpenGLFramebuffer();

	void GLLost() override {
		handle = 0;
		color_texture = 0;
		z_stencil_buffer = 0;
		z_buffer = 0;
		stencil_buffer = 0;
	}

	void GLRestore() override {
		ELOG("Restoring framebuffers not yet implemented");
	}

	GLuint handle = 0;
	GLuint color_texture = 0;
	GLuint z_stencil_buffer = 0;  // Either this is set, or the two below.
	GLuint z_buffer = 0;
	GLuint stencil_buffer = 0;

	int width;
	int height;
	FBColorDepth colorDepth;
};

// On PC, we always use GL_DEPTH24_STENCIL8. 
// On Android, we try to use what's available.

#ifndef USING_GLES2
OpenGLFramebuffer *OpenGLContext::fbo_ext_create(const FramebufferDesc &desc) {
	OpenGLFramebuffer *fbo = new OpenGLFramebuffer();
	fbo->width = desc.width;
	fbo->height = desc.height;
	fbo->colorDepth = desc.colorDepth;

	// Color texture is same everywhere
	glGenFramebuffersEXT(1, &fbo->handle);
	glGenTextures(1, &fbo->color_texture);

	// Create the surfaces.
	glBindTexture(GL_TEXTURE_2D, fbo->color_texture);
	glTexParameteri(GL_TEXTURE_2D, GL_TEXTURE_WRAP_S, GL_CLAMP_TO_EDGE);
	glTexParameteri(GL_TEXTURE_2D, GL_TEXTURE_WRAP_T, GL_CLAMP_TO_EDGE);
	glTexParameteri(GL_TEXTURE_2D, GL_TEXTURE_MIN_FILTER, GL_LINEAR);
	glTexParameteri(GL_TEXTURE_2D, GL_TEXTURE_MAG_FILTER, GL_LINEAR);

	// TODO: We could opt to only create 16-bit render targets on slow devices. For later.
	switch (fbo->colorDepth) {
	case FBO_8888:
		glTexImage2D(GL_TEXTURE_2D, 0, GL_RGBA, fbo->width, fbo->height, 0, GL_RGBA, GL_UNSIGNED_BYTE, NULL);
		break;
	case FBO_4444:
		glTexImage2D(GL_TEXTURE_2D, 0, GL_RGBA, fbo->width, fbo->height, 0, GL_RGBA, GL_UNSIGNED_SHORT_4_4_4_4, NULL);
		break;
	case FBO_5551:
		glTexImage2D(GL_TEXTURE_2D, 0, GL_RGBA, fbo->width, fbo->height, 0, GL_RGBA, GL_UNSIGNED_SHORT_5_5_5_1, NULL);
		break;
	case FBO_565:
		glTexImage2D(GL_TEXTURE_2D, 0, GL_RGB, fbo->width, fbo->height, 0, GL_RGB, GL_UNSIGNED_SHORT_5_6_5, NULL);
		break;
	}

	glTexParameteri(GL_TEXTURE_2D, GL_TEXTURE_WRAP_S, GL_CLAMP_TO_EDGE);
	glTexParameteri(GL_TEXTURE_2D, GL_TEXTURE_WRAP_T, GL_CLAMP_TO_EDGE);
	glTexParameteri(GL_TEXTURE_2D, GL_TEXTURE_MIN_FILTER, GL_LINEAR);
	glTexParameteri(GL_TEXTURE_2D, GL_TEXTURE_MAG_FILTER, GL_LINEAR);

	fbo->stencil_buffer = 0;
	fbo->z_buffer = 0;
	// 24-bit Z, 8-bit stencil
	glGenRenderbuffersEXT(1, &fbo->z_stencil_buffer);
	glBindRenderbufferEXT(GL_RENDERBUFFER_EXT, fbo->z_stencil_buffer);
	glRenderbufferStorageEXT(GL_RENDERBUFFER_EXT, GL_DEPTH_STENCIL_EXT, fbo->width, fbo->height);
	//glRenderbufferStorageEXT(GL_RENDERBUFFER_EXT, GL_DEPTH24_STENCIL8, width, height);

	// Bind it all together
	glBindFramebufferEXT(GL_FRAMEBUFFER_EXT, fbo->handle);
	glFramebufferTexture2DEXT(GL_FRAMEBUFFER_EXT, GL_COLOR_ATTACHMENT0_EXT, GL_TEXTURE_2D, fbo->color_texture, 0);
	glFramebufferRenderbufferEXT(GL_FRAMEBUFFER_EXT, GL_DEPTH_ATTACHMENT_EXT, GL_RENDERBUFFER_EXT, fbo->z_stencil_buffer);
	glFramebufferRenderbufferEXT(GL_FRAMEBUFFER_EXT, GL_STENCIL_ATTACHMENT_EXT, GL_RENDERBUFFER_EXT, fbo->z_stencil_buffer);

	GLenum status = glCheckFramebufferStatusEXT(GL_FRAMEBUFFER_EXT);
	switch (status) {
	case GL_FRAMEBUFFER_COMPLETE_EXT:
		// ILOG("Framebuffer verified complete.");
		break;
	case GL_FRAMEBUFFER_UNSUPPORTED_EXT:
		ELOG("GL_FRAMEBUFFER_UNSUPPORTED");
		break;
	case GL_FRAMEBUFFER_INCOMPLETE_ATTACHMENT_EXT:
		ELOG("GL_FRAMEBUFFER_INCOMPLETE_ATTACHMENT ");
		break;
	default:
		FLOG("Other framebuffer error: %i", status);
		break;
	}
	// Unbind state we don't need
	glBindRenderbufferEXT(GL_RENDERBUFFER_EXT, 0);
	glBindTexture(GL_TEXTURE_2D, 0);

	currentDrawHandle_ = fbo->handle;
	currentReadHandle_ = fbo->handle;
	return fbo;
}
#endif

Framebuffer *OpenGLContext::CreateFramebuffer(const FramebufferDesc &desc) {
	CheckGLExtensions();

#ifndef USING_GLES2
	if (!gl_extensions.ARB_framebuffer_object && gl_extensions.EXT_framebuffer_object) {
		return fbo_ext_create(desc);
	} else if (!gl_extensions.ARB_framebuffer_object) {
		return nullptr;
	}
	// If GLES2, we have basic FBO support and can just proceed.
#endif
	CHECK_GL_ERROR_IF_DEBUG();

	OpenGLFramebuffer *fbo = new OpenGLFramebuffer();
	fbo->width = desc.width;
	fbo->height = desc.height;
	fbo->colorDepth = desc.colorDepth;

	// Color texture is same everywhere
	glGenFramebuffers(1, &fbo->handle);
	glGenTextures(1, &fbo->color_texture);

	// Create the surfaces.
	glBindTexture(GL_TEXTURE_2D, fbo->color_texture);
	glTexParameteri(GL_TEXTURE_2D, GL_TEXTURE_WRAP_S, GL_CLAMP_TO_EDGE);
	glTexParameteri(GL_TEXTURE_2D, GL_TEXTURE_WRAP_T, GL_CLAMP_TO_EDGE);
	glTexParameteri(GL_TEXTURE_2D, GL_TEXTURE_MIN_FILTER, GL_LINEAR);
	glTexParameteri(GL_TEXTURE_2D, GL_TEXTURE_MAG_FILTER, GL_LINEAR);

	// TODO: We could opt to only create 16-bit render targets on slow devices. For later.
	switch (fbo->colorDepth) {
	case FBO_8888:
		glTexImage2D(GL_TEXTURE_2D, 0, GL_RGBA, fbo->width, fbo->height, 0, GL_RGBA, GL_UNSIGNED_BYTE, NULL);
		break;
	case FBO_4444:
		glTexImage2D(GL_TEXTURE_2D, 0, GL_RGBA, fbo->width, fbo->height, 0, GL_RGBA, GL_UNSIGNED_SHORT_4_4_4_4, NULL);
		break;
	case FBO_5551:
		glTexImage2D(GL_TEXTURE_2D, 0, GL_RGBA, fbo->width, fbo->height, 0, GL_RGBA, GL_UNSIGNED_SHORT_5_5_5_1, NULL);
		break;
	case FBO_565:
		glTexImage2D(GL_TEXTURE_2D, 0, GL_RGB, fbo->width, fbo->height, 0, GL_RGB, GL_UNSIGNED_SHORT_5_6_5, NULL);
		break;
	}

	glTexParameteri(GL_TEXTURE_2D, GL_TEXTURE_WRAP_S, GL_CLAMP_TO_EDGE);
	glTexParameteri(GL_TEXTURE_2D, GL_TEXTURE_WRAP_T, GL_CLAMP_TO_EDGE);
	glTexParameteri(GL_TEXTURE_2D, GL_TEXTURE_MIN_FILTER, GL_LINEAR);
	glTexParameteri(GL_TEXTURE_2D, GL_TEXTURE_MAG_FILTER, GL_LINEAR);

	if (gl_extensions.IsGLES) {
		if (gl_extensions.OES_packed_depth_stencil) {
			ILOG("Creating %i x %i FBO using DEPTH24_STENCIL8", fbo->width, fbo->height);
			// Standard method
			fbo->stencil_buffer = 0;
			fbo->z_buffer = 0;
			// 24-bit Z, 8-bit stencil combined
			glGenRenderbuffers(1, &fbo->z_stencil_buffer);
			glBindRenderbuffer(GL_RENDERBUFFER, fbo->z_stencil_buffer);
			glRenderbufferStorage(GL_RENDERBUFFER, GL_DEPTH24_STENCIL8_OES, fbo->width, fbo->height);

			// Bind it all together
			glBindFramebuffer(GL_FRAMEBUFFER, fbo->handle);
			glFramebufferTexture2D(GL_FRAMEBUFFER, GL_COLOR_ATTACHMENT0, GL_TEXTURE_2D, fbo->color_texture, 0);
			glFramebufferRenderbuffer(GL_FRAMEBUFFER, GL_DEPTH_ATTACHMENT, GL_RENDERBUFFER, fbo->z_stencil_buffer);
			glFramebufferRenderbuffer(GL_FRAMEBUFFER, GL_STENCIL_ATTACHMENT, GL_RENDERBUFFER, fbo->z_stencil_buffer);
		} else {
			ILOG("Creating %i x %i FBO using separate stencil", fbo->width, fbo->height);
			// TEGRA
			fbo->z_stencil_buffer = 0;
			// 16/24-bit Z, separate 8-bit stencil
			glGenRenderbuffers(1, &fbo->z_buffer);
			glBindRenderbuffer(GL_RENDERBUFFER, fbo->z_buffer);
			// Don't forget to make sure fbo_standard_z_depth() matches.
			glRenderbufferStorage(GL_RENDERBUFFER, gl_extensions.OES_depth24 ? GL_DEPTH_COMPONENT24 : GL_DEPTH_COMPONENT16, fbo->width, fbo->height);

			// 8-bit stencil buffer
			glGenRenderbuffers(1, &fbo->stencil_buffer);
			glBindRenderbuffer(GL_RENDERBUFFER, fbo->stencil_buffer);
			glRenderbufferStorage(GL_RENDERBUFFER, GL_STENCIL_INDEX8, fbo->width, fbo->height);

			// Bind it all together
			glBindFramebuffer(GL_FRAMEBUFFER, fbo->handle);
			glFramebufferTexture2D(GL_FRAMEBUFFER, GL_COLOR_ATTACHMENT0, GL_TEXTURE_2D, fbo->color_texture, 0);
			glFramebufferRenderbuffer(GL_FRAMEBUFFER, GL_DEPTH_ATTACHMENT, GL_RENDERBUFFER, fbo->z_buffer);
			glFramebufferRenderbuffer(GL_FRAMEBUFFER, GL_STENCIL_ATTACHMENT, GL_RENDERBUFFER, fbo->stencil_buffer);
		}
	} else {
		fbo->stencil_buffer = 0;
		fbo->z_buffer = 0;
		// 24-bit Z, 8-bit stencil
		glGenRenderbuffers(1, &fbo->z_stencil_buffer);
		glBindRenderbuffer(GL_RENDERBUFFER, fbo->z_stencil_buffer);
		glRenderbufferStorage(GL_RENDERBUFFER, GL_DEPTH24_STENCIL8, fbo->width, fbo->height);

		// Bind it all together
		glBindFramebuffer(GL_FRAMEBUFFER, fbo->handle);
		glFramebufferTexture2D(GL_FRAMEBUFFER, GL_COLOR_ATTACHMENT0, GL_TEXTURE_2D, fbo->color_texture, 0);
		glFramebufferRenderbuffer(GL_FRAMEBUFFER, GL_DEPTH_ATTACHMENT, GL_RENDERBUFFER, fbo->z_stencil_buffer);
		glFramebufferRenderbuffer(GL_FRAMEBUFFER, GL_STENCIL_ATTACHMENT, GL_RENDERBUFFER, fbo->z_stencil_buffer);
	}

	GLenum status = glCheckFramebufferStatus(GL_FRAMEBUFFER);
	switch (status) {
	case GL_FRAMEBUFFER_COMPLETE:
		// ILOG("Framebuffer verified complete.");
		break;
	case GL_FRAMEBUFFER_UNSUPPORTED:
		ELOG("GL_FRAMEBUFFER_UNSUPPORTED");
		break;
	case GL_FRAMEBUFFER_INCOMPLETE_ATTACHMENT:
		ELOG("GL_FRAMEBUFFER_INCOMPLETE_ATTACHMENT ");
		break;
	default:
		FLOG("Other framebuffer error: %i", status);
		break;
	}

	// Unbind state we don't need
	glBindRenderbuffer(GL_RENDERBUFFER, 0);
	glBindTexture(GL_TEXTURE_2D, 0);
	CHECK_GL_ERROR_IF_DEBUG();

	currentDrawHandle_ = fbo->handle;
	currentReadHandle_ = fbo->handle;
	return fbo;
}

GLenum OpenGLContext::fbo_get_fb_target(bool read, GLuint **cached) {
	bool supportsBlit = gl_extensions.ARB_framebuffer_object;
	if (gl_extensions.IsGLES) {
		supportsBlit = (gl_extensions.GLES3 || gl_extensions.NV_framebuffer_blit);
	}

	// Note: GL_FRAMEBUFFER_EXT and GL_FRAMEBUFFER have the same value, same with _NV.
	if (supportsBlit) {
		if (read) {
			*cached = &currentReadHandle_;
			return GL_READ_FRAMEBUFFER;
		} else {
			*cached = &currentDrawHandle_;
			return GL_DRAW_FRAMEBUFFER;
		}
	} else {
		*cached = &currentDrawHandle_;
		return GL_FRAMEBUFFER;
	}
}

void OpenGLContext::fbo_bind_fb_target(bool read, GLuint name) {
	GLuint *cached;
	GLenum target = fbo_get_fb_target(read, &cached);
	if (*cached != name) {
		if (gl_extensions.ARB_framebuffer_object || gl_extensions.IsGLES) {
			glBindFramebuffer(target, name);
		} else {
#ifndef USING_GLES2
			glBindFramebufferEXT(target, name);
#endif
		}
		*cached = name;
	}
}

void OpenGLContext::fbo_unbind() {
#ifndef USING_GLES2
	if (gl_extensions.ARB_framebuffer_object || gl_extensions.IsGLES) {
		glBindFramebuffer(GL_FRAMEBUFFER, 0);
	} else if (gl_extensions.EXT_framebuffer_object) {
		glBindFramebufferEXT(GL_FRAMEBUFFER_EXT, 0);
	}
#else
	glBindFramebuffer(GL_FRAMEBUFFER, 0);
#endif

#ifdef IOS
	bindDefaultFBO();
#endif

	currentDrawHandle_ = 0;
	currentReadHandle_ = 0;
}

void OpenGLContext::BindFramebufferAsRenderTarget(Framebuffer *fbo, const RenderPassInfo &rp) {
	CHECK_GL_ERROR_IF_DEBUG();
	if (fbo) {
		OpenGLFramebuffer *fb = (OpenGLFramebuffer *)fbo;
		// Without FBO_ARB / GLES3, this will collide with bind_for_read, but there's nothing
		// in ES 2.0 that actually separate them anyway of course, so doesn't matter.
		fbo_bind_fb_target(false, fb->handle);
		// Always restore viewport after render target binding. Works around driver bugs.
		glstate.viewport.restore();
	} else {
		fbo_unbind();
	}
	int clearFlags = 0;
	if (rp.color == RPAction::CLEAR) {
		float fc[4]{};
		if (rp.clearColor) {
			Uint8x4ToFloat4(fc, rp.clearColor);
		}
		glClearColor(fc[0], fc[1], fc[2], fc[3]);
		clearFlags |= GL_COLOR_BUFFER_BIT;
		glstate.colorMask.force(GL_TRUE, GL_TRUE, GL_TRUE, GL_TRUE);
	}
	if (rp.depth == RPAction::CLEAR) {
<<<<<<< HEAD
#if defined(USING_GLES2)
=======
#ifdef USING_GLES2
>>>>>>> ff177131
		glClearDepthf(rp.clearDepth);
#else
		glClearDepth(rp.clearDepth);
#endif
		glClearStencil(rp.clearStencil);
		clearFlags |= GL_DEPTH_BUFFER_BIT | GL_STENCIL_BUFFER_BIT;
		glstate.depthWrite.force(GL_TRUE);
		glstate.stencilFunc.force(GL_ALWAYS, 0, 0);
		glstate.stencilMask.force(0xFF);
	}
	if (clearFlags) {
		glstate.scissorTest.force(false);
		glClear(clearFlags);
		glstate.scissorTest.restore();
	}
	if (rp.color == RPAction::CLEAR) {
		glstate.colorMask.restore();
	}
	if (rp.depth == RPAction::CLEAR) {
		glstate.depthWrite.restore();
		glstate.stencilFunc.restore();
		glstate.stencilMask.restore();
	}
	CHECK_GL_ERROR_IF_DEBUG();
}

// For GL_EXT_FRAMEBUFFER_BLIT and similar.
void OpenGLContext::BindFramebufferForRead(Framebuffer *fbo) {
	OpenGLFramebuffer *fb = (OpenGLFramebuffer *)fbo;
	fbo_bind_fb_target(true, fb->handle);
	CHECK_GL_ERROR_IF_DEBUG();
}

void OpenGLContext::CopyFramebufferImage(Framebuffer *fbsrc, int srcLevel, int srcX, int srcY, int srcZ, Framebuffer *fbdst, int dstLevel, int dstX, int dstY, int dstZ, int width, int height, int depth, int channelBits) {
	OpenGLFramebuffer *src = (OpenGLFramebuffer *)fbsrc;
	OpenGLFramebuffer *dst = (OpenGLFramebuffer *)fbdst;
	GLuint srcTex = 0;
	GLuint dstTex = 0;
	GLuint target = GL_TEXTURE_2D;
	switch (channelBits) {
	case FB_COLOR_BIT:
		srcTex = src->color_texture;
		dstTex = dst->color_texture;
		break;
	case FB_DEPTH_BIT:
		target = GL_RENDERBUFFER;
		srcTex = src->z_buffer ? src->z_buffer : src->z_stencil_buffer;
		dstTex = dst->z_buffer ? dst->z_buffer : dst->z_stencil_buffer;
		break;
	}
#if defined(USING_GLES2)
#ifndef IOS
	glCopyImageSubDataOES(
		srcTex, target, srcLevel, srcX, srcY, srcZ,
		dstTex, target, dstLevel, dstX, dstY, dstZ,
		width, height, depth);
#endif
#else
	if (gl_extensions.ARB_copy_image) {
		glCopyImageSubData(
			srcTex, target, srcLevel, srcX, srcY, srcZ,
			dstTex, target, dstLevel, dstX, dstY, dstZ,
			width, height, depth);
	} else if (gl_extensions.NV_copy_image) {
		// Older, pre GL 4.x NVIDIA cards.
		glCopyImageSubDataNV(
			srcTex, target, srcLevel, srcX, srcY, srcZ,
			dstTex, target, dstLevel, dstX, dstY, dstZ,
			width, height, depth);
	}
#endif
	CHECK_GL_ERROR_IF_DEBUG();
}

bool OpenGLContext::BlitFramebuffer(Framebuffer *fbsrc, int srcX1, int srcY1, int srcX2, int srcY2, Framebuffer *fbdst, int dstX1, int dstY1, int dstX2, int dstY2, int channels, FBBlitFilter linearFilter) {
	OpenGLFramebuffer *src = (OpenGLFramebuffer *)fbsrc;
	OpenGLFramebuffer *dst = (OpenGLFramebuffer *)fbdst;
	GLuint bits = 0;
	if (channels & FB_COLOR_BIT)
		bits |= GL_COLOR_BUFFER_BIT;
	if (channels & FB_DEPTH_BIT)
		bits |= GL_DEPTH_BUFFER_BIT;
	if (channels & FB_STENCIL_BIT)
		bits |= GL_STENCIL_BUFFER_BIT;
	// Without FBO_ARB / GLES3, this will collide with bind_for_read, but there's nothing
	// in ES 2.0 that actually separate them anyway of course, so doesn't matter.
	fbo_bind_fb_target(false, dst->handle);
	fbo_bind_fb_target(true, src->handle);
	if (gl_extensions.GLES3 || gl_extensions.ARB_framebuffer_object) {
		glBlitFramebuffer(srcX1, srcY1, srcX2, srcY2, dstX1, dstY1, dstX2, dstY2, bits, linearFilter == FB_BLIT_LINEAR ? GL_LINEAR : GL_NEAREST);
		CHECK_GL_ERROR_IF_DEBUG();
#if defined(USING_GLES2) && defined(__ANDROID__)  // We only support this extension on Android, it's not even available on PC.
		return true;
	} else if (gl_extensions.NV_framebuffer_blit) {
		glBlitFramebufferNV(srcX1, srcY1, srcX2, srcY2, dstX1, dstY1, dstX2, dstY2, bits, linearFilter == FB_BLIT_LINEAR ? GL_LINEAR : GL_NEAREST);
		CHECK_GL_ERROR_IF_DEBUG();
#endif // defined(USING_GLES2) && defined(__ANDROID__)
		return true;
	} else {
		return false;
	}
}

uintptr_t OpenGLContext::GetFramebufferAPITexture(Framebuffer *fbo, int channelBits, int attachment) {
	OpenGLFramebuffer *fb = (OpenGLFramebuffer *)fbo;
	switch (channelBits) {
	case FB_COLOR_BIT: return (uintptr_t)fb->color_texture;
	case FB_DEPTH_BIT: return (uintptr_t)(fb->z_buffer ? fb->z_buffer : fb->z_stencil_buffer);
	default:
		return 0;
	}
}

void OpenGLContext::BindFramebufferAsTexture(Framebuffer *fbo, int binding, FBChannel channelBit, int color) {
	OpenGLFramebuffer *fb = (OpenGLFramebuffer *)fbo;
	if (!fb)
		return;
	if (binding != 0)
		glActiveTexture(GL_TEXTURE0 + binding);
	switch (channelBit) {
	case FB_DEPTH_BIT:
		glBindTexture(GL_TEXTURE_2D, fb->z_buffer ? fb->z_buffer : fb->z_stencil_buffer);
	case FB_COLOR_BIT:
	default:
		glBindTexture(GL_TEXTURE_2D, fb->color_texture);
		break;
	}
	glActiveTexture(GL_TEXTURE0);
}

OpenGLFramebuffer::~OpenGLFramebuffer() {
	unregister_gl_resource_holder(this);
	CHECK_GL_ERROR_IF_DEBUG();
	if (gl_extensions.ARB_framebuffer_object || gl_extensions.IsGLES) {
		if (handle) {
			glBindFramebuffer(GL_FRAMEBUFFER, handle);
			glFramebufferTexture2D(GL_FRAMEBUFFER, GL_COLOR_ATTACHMENT0, GL_TEXTURE_2D, 0, 0);
			glFramebufferRenderbuffer(GL_FRAMEBUFFER, GL_DEPTH_ATTACHMENT, GL_RENDERBUFFER, 0);
			glBindFramebuffer(GL_FRAMEBUFFER, 0);
			glDeleteFramebuffers(1, &handle);
		}
		if (z_stencil_buffer)
			glDeleteRenderbuffers(1, &z_stencil_buffer);
		if (z_buffer)
			glDeleteRenderbuffers(1, &z_buffer);
		if (stencil_buffer)
			glDeleteRenderbuffers(1, &stencil_buffer);
	} else if (gl_extensions.EXT_framebuffer_object) {
#ifndef USING_GLES2
		if (handle) {
			glBindFramebufferEXT(GL_FRAMEBUFFER_EXT, handle);
			glFramebufferTexture2DEXT(GL_FRAMEBUFFER_EXT, GL_COLOR_ATTACHMENT0, GL_TEXTURE_2D, 0, 0);
			glFramebufferRenderbufferEXT(GL_FRAMEBUFFER_EXT, GL_DEPTH_ATTACHMENT, GL_RENDERBUFFER_EXT, 0);
			glBindFramebufferEXT(GL_FRAMEBUFFER_EXT, 0);
			glDeleteFramebuffersEXT(1, &handle);
		}
		if (z_stencil_buffer)
			glDeleteRenderbuffers(1, &z_stencil_buffer);
		if (z_buffer)
			glDeleteRenderbuffers(1, &z_buffer);
		if (stencil_buffer)
			glDeleteRenderbuffers(1, &stencil_buffer);
#endif
	}

	glDeleteTextures(1, &color_texture);
}

void OpenGLContext::GetFramebufferDimensions(Framebuffer *fbo, int *w, int *h) {
	OpenGLFramebuffer *fb = (OpenGLFramebuffer *)fbo;
	*w = fb->width;
	*h = fb->height;
}

uint32_t OpenGLContext::GetDataFormatSupport(DataFormat fmt) const {
	switch (fmt) {
	case DataFormat::B8G8R8A8_UNORM:
		return FMT_RENDERTARGET | FMT_TEXTURE | FMT_AUTOGEN_MIPS;
	case DataFormat::B4G4R4A4_UNORM_PACK16:
		return FMT_RENDERTARGET | FMT_TEXTURE | FMT_AUTOGEN_MIPS;  // native support
	case DataFormat::A4R4G4B4_UNORM_PACK16:
#ifndef USING_GLES2
		// Can support this if _REV formats are supported.
		return FMT_TEXTURE;
#endif
		return 0;

	case DataFormat::R8G8B8A8_UNORM:
		return FMT_RENDERTARGET | FMT_TEXTURE | FMT_INPUTLAYOUT | FMT_AUTOGEN_MIPS;

	case DataFormat::R32_FLOAT:
	case DataFormat::R32G32_FLOAT:
	case DataFormat::R32G32B32_FLOAT:
	case DataFormat::R32G32B32A32_FLOAT:
		return FMT_INPUTLAYOUT;

	case DataFormat::R8_UNORM:
		return 0;
	case DataFormat::BC1_RGBA_UNORM_BLOCK:
	case DataFormat::BC2_UNORM_BLOCK:
	case DataFormat::BC3_UNORM_BLOCK:
		return FMT_TEXTURE;
	default:
		return 0;
	}
}

}  // namespace Draw<|MERGE_RESOLUTION|>--- conflicted
+++ resolved
@@ -1557,11 +1557,7 @@
 		glstate.colorMask.force(GL_TRUE, GL_TRUE, GL_TRUE, GL_TRUE);
 	}
 	if (rp.depth == RPAction::CLEAR) {
-<<<<<<< HEAD
-#if defined(USING_GLES2)
-=======
 #ifdef USING_GLES2
->>>>>>> ff177131
 		glClearDepthf(rp.clearDepth);
 #else
 		glClearDepth(rp.clearDepth);
