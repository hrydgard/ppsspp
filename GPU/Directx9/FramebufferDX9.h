--- conflicted
+++ resolved
@@ -73,11 +73,7 @@
 
 	void BlitFramebufferDepth(VirtualFramebuffer *src, VirtualFramebuffer *dst);
 
-<<<<<<< HEAD
-	void BindFramebufferColor(VirtualFramebuffer *framebuffer, bool skipCopy = false);
-=======
 	void BindFramebufferColor(int stage, VirtualFramebuffer *framebuffer, bool skipCopy);
->>>>>>> f0dc66a6
 
 	virtual void ReadFramebufferToMemory(VirtualFramebuffer *vfb, bool sync, int x, int y, int w, int h) override;
 
