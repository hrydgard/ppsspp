--- conflicted
+++ resolved
@@ -91,15 +91,12 @@
 	DIRTY_TEXCLAMP = 1ULL << 33,
 	DIRTY_TEXSIZE = 1ULL << 34,
 
-<<<<<<< HEAD
 	// space for 5 more uniforms.
-=======
-	DIRTY_DEPAL = 1ULL << 34,
+	DIRTY_DEPAL = 1ULL << 35,
 
-	// space for 5 more uniform dirty flags. Remember to update DIRTY_ALL_UNIFORMS.
+	// space for 4 more uniform dirty flags. Remember to update DIRTY_ALL_UNIFORMS.
 
 	DIRTY_BONE_UNIFORMS = 0xFF000000ULL,
->>>>>>> 21b2cbc8
 
 	DIRTY_ALL_UNIFORMS = 0x7FFFFFFFFULL,
 	DIRTY_ALL_LIGHTS = DIRTY_LIGHT0 | DIRTY_LIGHT1 | DIRTY_LIGHT2 | DIRTY_LIGHT3,
