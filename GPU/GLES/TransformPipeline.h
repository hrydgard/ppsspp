--- conflicted
+++ resolved
@@ -38,14 +38,9 @@
 class ShaderManager;
 class TextureCache;
 class FramebufferManager;
-class VertexDecoder;
-class VertexDecoderJitCache;
-<<<<<<< HEAD
 class FramebufferManagerCommon;
 class TextureCacheCommon;
 class FragmentTestCache;
-=======
->>>>>>> 095a3d8a
 struct TransformedVertex;
 
 struct DecVtxFormat;
@@ -188,9 +183,6 @@
 		DoFlush();
 	}
 
-	VertexDecoderJitCache *GetVertexDecoderJitCache() {
-		return decJitCache_;
-	}
 	bool IsCodePtrVertexDecoder(const u8 *ptr) const;
 
 protected:
