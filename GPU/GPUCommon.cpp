--- conflicted
+++ resolved
@@ -379,15 +379,10 @@
 					ERROR_LOG(Log::G3D, "sceGeListEnqueue: can't enqueue, list address %08X already used", listpc);
 					return 0x80000021;
 				} else if (stackAddr != 0 && dls[i].stackAddr == stackAddr && !dls[i].pendingInterrupt) {
-<<<<<<< HEAD
-					ERROR_LOG(G3D, "sceGeListEnqueue: can't enqueue, stack address %08X already used", stackAddr);
+					ERROR_LOG(Log::G3D, "sceGeListEnqueue: can't enqueue, stack address %08X already used", stackAddr);
 					if (!PSP_CoreParameter().compat.flags().IgnoreEnqueue) {
 						return 0x80000021;
 					}
-=======
-					ERROR_LOG(Log::G3D, "sceGeListEnqueue: can't enqueue, stack address %08X already used", stackAddr);
-					return 0x80000021;
->>>>>>> d4a08a7d
 				}
 			}
 		}
