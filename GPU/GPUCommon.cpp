#include "ppsspp_config.h"

#if defined(_M_SSE)
#include <emmintrin.h>
#endif
#if PPSSPP_ARCH(ARM_NEON)
#if defined(_MSC_VER) && PPSSPP_ARCH(ARM64)
#include <arm64_neon.h>
#else
#include <arm_neon.h>
#endif
#endif

#include <algorithm>

#include "Common/Profiler/Profiler.h"

#include "Common/GraphicsContext.h"
#include "Common/LogReporting.h"
#include "Common/Serialize/Serializer.h"
#include "Common/Serialize/SerializeFuncs.h"
#include "Common/Serialize/SerializeList.h"
#include "Common/TimeUtil.h"
#include "GPU/GeDisasm.h"
#include "GPU/GPU.h"
#include "GPU/GPUCommon.h"
#include "GPU/GPUState.h"
#include "Core/Config.h"
#include "Core/CoreTiming.h"
#include "Core/Debugger/MemBlockInfo.h"
#include "Core/MemMap.h"
#include "Core/Reporting.h"
#include "Core/HLE/HLE.h"
#include "Core/HLE/sceKernelMemory.h"
#include "Core/HLE/sceKernelInterrupt.h"
#include "Core/HLE/sceKernelThread.h"
#include "Core/HLE/sceGe.h"
#include "Core/HW/Display.h"
#include "Core/Util/PPGeDraw.h"
#include "Core/MemMapHelpers.h"
#include "GPU/Common/DrawEngineCommon.h"
#include "GPU/Common/FramebufferManagerCommon.h"
#include "GPU/Common/TextureCacheCommon.h"
#include "GPU/Debugger/Debugger.h"
#include "GPU/Debugger/Record.h"

void GPUCommon::Flush() {
	drawEngineCommon_->DispatchFlush();
}

void GPUCommon::DispatchFlush() {
	drawEngineCommon_->DispatchFlush();
}

GPUCommon::GPUCommon(GraphicsContext *gfxCtx, Draw::DrawContext *draw) :
	gfxCtx_(gfxCtx),
	draw_(draw)
{
	// This assert failed on GCC x86 32-bit (but not MSVC 32-bit!) before adding the
	// "padding" field at the end. This is important for save state compatibility.
	// The compiler was not rounding the struct size up to an 8 byte boundary, which
	// you'd expect due to the int64 field, but the Linux ABI apparently does not require that.
	static_assert(sizeof(DisplayList) == 456, "Bad DisplayList size");

	Reinitialize();
	gstate.Reset();
	gstate_c.Reset();
	gpuStats.Reset();

	PPGeSetDrawContext(draw);
	ResetMatrices();
}

void GPUCommon::BeginHostFrame() {
	ReapplyGfxState();

	// TODO: Assume config may have changed - maybe move to resize.
	gstate_c.Dirty(DIRTY_ALL);

	UpdateCmdInfo();

	UpdateMSAALevel(draw_);
	CheckConfigChanged();
	CheckDisplayResized();
	CheckRenderResized();
}

void GPUCommon::EndHostFrame() {
	// Probably not necessary.
	if (draw_) {
		draw_->Invalidate(InvalidationFlags::CACHED_RENDER_STATE);
	}
}

void GPUCommon::Reinitialize() {
	memset(dls, 0, sizeof(dls));
	for (int i = 0; i < DisplayListMaxCount; ++i) {
		dls[i].state = PSP_GE_DL_STATE_NONE;
		dls[i].waitTicks = 0;
	}

	nextListID = 0;
	currentList = nullptr;
	isbreak = false;
	drawCompleteTicks = 0;
	busyTicks = 0;
	timeSpentStepping_ = 0.0;
	interruptsEnabled_ = true;

	if (textureCache_)
		textureCache_->Clear(true);
	if (framebufferManager_)
		framebufferManager_->DestroyAllFBOs();
}

int GPUCommon::EstimatePerVertexCost() {
	// TODO: This is transform cost, also account for rasterization cost somehow... although it probably
	// runs in parallel with transform.

	// Also, this is all pure guesswork. If we can find a way to do measurements, that would be great.

	// GTA wants a low value to run smooth, GoW wants a high value (otherwise it thinks things
	// went too fast and starts doing all the work over again).

	int cost = 20;
	if (gstate.isLightingEnabled()) {
		cost += 10;

		for (int i = 0; i < 4; i++) {
			if (gstate.isLightChanEnabled(i))
				cost += 7;
		}
	}

	if (gstate.getUVGenMode() != GE_TEXMAP_TEXTURE_COORDS) {
		cost += 20;
	}
	int morphCount = gstate.getNumMorphWeights();
	if (morphCount > 1) {
		cost += 5 * morphCount;
	}
	return cost;
}

void GPUCommon::PopDLQueue() {
	if(!dlQueue.empty()) {
		dlQueue.pop_front();
		if(!dlQueue.empty()) {
			bool running = currentList->state == PSP_GE_DL_STATE_RUNNING;
			currentList = &dls[dlQueue.front()];
			if (running)
				currentList->state = PSP_GE_DL_STATE_RUNNING;
		} else {
			currentList = nullptr;
		}
	}
}

bool GPUCommon::BusyDrawing() {
	u32 state = DrawSync(1);
	if (state == PSP_GE_LIST_DRAWING || state == PSP_GE_LIST_STALLING) {
		if (currentList && currentList->state != PSP_GE_DL_STATE_PAUSED) {
			return true;
		}
	}
	return false;
}

void GPUCommon::NotifyConfigChanged() {
	configChanged_ = true;
}

void GPUCommon::NotifyRenderResized() {
	renderResized_ = true;
}

void GPUCommon::NotifyDisplayResized() {
	displayResized_ = true;
}

void GPUCommon::DumpNextFrame() {
	dumpNextFrame_ = true;
}

u32 GPUCommon::DrawSync(int mode) {
	gpuStats.numDrawSyncs++;

	if (mode < 0 || mode > 1)
		return SCE_KERNEL_ERROR_INVALID_MODE;

	if (mode == 0) {
		if (!__KernelIsDispatchEnabled()) {
			return SCE_KERNEL_ERROR_CAN_NOT_WAIT;
		}
		if (__IsInInterrupt()) {
			return SCE_KERNEL_ERROR_ILLEGAL_CONTEXT;
		}

		if (drawCompleteTicks > CoreTiming::GetTicks()) {
			__GeWaitCurrentThread(GPU_SYNC_DRAW, 1, "GeDrawSync");
		} else {
			for (int i = 0; i < DisplayListMaxCount; ++i) {
				if (dls[i].state == PSP_GE_DL_STATE_COMPLETED) {
					dls[i].state = PSP_GE_DL_STATE_NONE;
				}
			}
		}
		return 0;
	}

	// If there's no current list, it must be complete.
	DisplayList *top = NULL;
	for (auto it = dlQueue.begin(), end = dlQueue.end(); it != end; ++it) {
		if (dls[*it].state != PSP_GE_DL_STATE_COMPLETED) {
			top = &dls[*it];
			break;
		}
	}
	if (!top || top->state == PSP_GE_DL_STATE_COMPLETED)
		return PSP_GE_LIST_COMPLETED;

	if (currentList->pc == currentList->stall)
		return PSP_GE_LIST_STALLING;

	return PSP_GE_LIST_DRAWING;
}

void GPUCommon::CheckDrawSync() {
	if (dlQueue.empty()) {
		for (int i = 0; i < DisplayListMaxCount; ++i)
			dls[i].state = PSP_GE_DL_STATE_NONE;
	}
}

int GPUCommon::ListSync(int listid, int mode) {
	gpuStats.numListSyncs++;

	if (listid < 0 || listid >= DisplayListMaxCount)
		return SCE_KERNEL_ERROR_INVALID_ID;

	if (mode < 0 || mode > 1)
		return SCE_KERNEL_ERROR_INVALID_MODE;

	DisplayList& dl = dls[listid];
	if (mode == 1) {
		switch (dl.state) {
		case PSP_GE_DL_STATE_QUEUED:
			if (dl.interrupted)
				return PSP_GE_LIST_PAUSED;
			return PSP_GE_LIST_QUEUED;

		case PSP_GE_DL_STATE_RUNNING:
			if (dl.pc == dl.stall)
				return PSP_GE_LIST_STALLING;
			return PSP_GE_LIST_DRAWING;

		case PSP_GE_DL_STATE_COMPLETED:
			return PSP_GE_LIST_COMPLETED;

		case PSP_GE_DL_STATE_PAUSED:
			return PSP_GE_LIST_PAUSED;

		default:
			return SCE_KERNEL_ERROR_INVALID_ID;
		}
	}

	if (!__KernelIsDispatchEnabled()) {
		return SCE_KERNEL_ERROR_CAN_NOT_WAIT;
	}
	if (__IsInInterrupt()) {
		return SCE_KERNEL_ERROR_ILLEGAL_CONTEXT;
	}

	if (dl.waitTicks > CoreTiming::GetTicks()) {
		__GeWaitCurrentThread(GPU_SYNC_LIST, listid, "GeListSync");
	}
	return PSP_GE_LIST_COMPLETED;
}

int GPUCommon::GetStack(int index, u32 stackPtr) {
	if (!currentList) {
		// Seems like it doesn't return an error code?
		return 0;
	}

	if (currentList->stackptr <= index) {
		return SCE_KERNEL_ERROR_INVALID_INDEX;
	}

	if (index >= 0) {
		auto stack = PSPPointer<u32_le>::Create(stackPtr);
		if (stack.IsValid()) {
			auto entry = currentList->stack[index];
			// Not really sure what most of these values are.
			stack[0] = 0;
			stack[1] = entry.pc + 4;
			stack[2] = entry.offsetAddr;
			stack[7] = entry.baseAddr;
		}
	}

	return currentList->stackptr;
}

static void CopyMatrix24(u32_le *result, const float *mtx, u32 count, u32 cmdbits) {
	// Screams out for simple SIMD, but probably not called often enough to be worth it.
	for (u32 i = 0; i < count; ++i) {
		result[i] = toFloat24(mtx[i]) | cmdbits;
	}
}

bool GPUCommon::GetMatrix24(GEMatrixType type, u32_le *result, u32 cmdbits) {
	switch (type) {
	case GE_MTX_BONE0:
	case GE_MTX_BONE1:
	case GE_MTX_BONE2:
	case GE_MTX_BONE3:
	case GE_MTX_BONE4:
	case GE_MTX_BONE5:
	case GE_MTX_BONE6:
	case GE_MTX_BONE7:
		CopyMatrix24(result, gstate.boneMatrix + (type - GE_MTX_BONE0) * 12, 12, cmdbits);
		break;
	case GE_MTX_TEXGEN:
		CopyMatrix24(result, gstate.tgenMatrix, 12, cmdbits);
		break;
	case GE_MTX_WORLD:
		CopyMatrix24(result, gstate.worldMatrix, 12, cmdbits);
		break;
	case GE_MTX_VIEW:
		CopyMatrix24(result, gstate.viewMatrix, 12, cmdbits);
		break;
	case GE_MTX_PROJECTION:
		CopyMatrix24(result, gstate.projMatrix, 16, cmdbits);
		break;
	default:
		return false;
	}
	return true;
}

void GPUCommon::ResetMatrices() {
	// This means we restored a context, so update the visible matrix data.
	for (size_t i = 0; i < ARRAY_SIZE(gstate.boneMatrix); ++i)
		matrixVisible.bone[i] = toFloat24(gstate.boneMatrix[i]);
	for (size_t i = 0; i < ARRAY_SIZE(gstate.worldMatrix); ++i)
		matrixVisible.world[i] = toFloat24(gstate.worldMatrix[i]);
	for (size_t i = 0; i < ARRAY_SIZE(gstate.viewMatrix); ++i)
		matrixVisible.view[i] = toFloat24(gstate.viewMatrix[i]);
	for (size_t i = 0; i < ARRAY_SIZE(gstate.projMatrix); ++i)
		matrixVisible.proj[i] = toFloat24(gstate.projMatrix[i]);
	for (size_t i = 0; i < ARRAY_SIZE(gstate.tgenMatrix); ++i)
		matrixVisible.tgen[i] = toFloat24(gstate.tgenMatrix[i]);

	// Assume all the matrices changed, so dirty things related to them.
	gstate_c.Dirty(DIRTY_WORLDMATRIX | DIRTY_VIEWMATRIX | DIRTY_PROJMATRIX | DIRTY_TEXMATRIX | DIRTY_FRAGMENTSHADER_STATE | DIRTY_BONE_UNIFORMS);
}

u32 GPUCommon::EnqueueList(u32 listpc, u32 stall, int subIntrBase, PSPPointer<PspGeListArgs> args, bool head) {
	// TODO Check the stack values in missing arg and ajust the stack depth

	// Check alignment
	// TODO Check the context and stack alignement too
	if (((listpc | stall) & 3) != 0 || !Memory::IsValidAddress(listpc)) {
		ERROR_LOG_REPORT(Log::G3D, "sceGeListEnqueue: invalid address %08x", listpc);
		return SCE_KERNEL_ERROR_INVALID_POINTER;
	}

	// If args->size is below 16, it's the old struct without stack info.
	if (args.IsValid() && args->size >= 16 && args->numStacks >= 256) {
		return hleLogError(Log::G3D, SCE_KERNEL_ERROR_INVALID_SIZE, "invalid stack depth %d", args->numStacks);
	}

	int id = -1;
	u64 currentTicks = CoreTiming::GetTicks();
	u32 stackAddr = args.IsValid() && args->size >= 16 ? (u32)args->stackAddr : 0;
	// Check compatibility
	if (sceKernelGetCompiledSdkVersion() > 0x01FFFFFF) {
		//numStacks = 0;
		//stack = NULL;
		for (int i = 0; i < DisplayListMaxCount; ++i) {
			if (dls[i].state != PSP_GE_DL_STATE_NONE && dls[i].state != PSP_GE_DL_STATE_COMPLETED) {
				// Logically, if the CPU has not interrupted yet, it hasn't seen the latest pc either.
				// Exit enqueues right after an END, which fails without ignoring pendingInterrupt lists.
				if (dls[i].pc == listpc && !dls[i].pendingInterrupt) {
					ERROR_LOG(Log::G3D, "sceGeListEnqueue: can't enqueue, list address %08X already used", listpc);
					return 0x80000021;
				} else if (stackAddr != 0 && dls[i].stackAddr == stackAddr && !dls[i].pendingInterrupt) {
					ERROR_LOG(Log::G3D, "sceGeListEnqueue: can't enqueue, stack address %08X already used", stackAddr);
					return 0x80000021;
				}
			}
		}
	}
	// TODO Check if list stack dls[i].stack already used then return 0x80000021 as above

	for (int i = 0; i < DisplayListMaxCount; ++i) {
		int possibleID = (i + nextListID) % DisplayListMaxCount;
		auto possibleList = dls[possibleID];
		if (possibleList.pendingInterrupt) {
			continue;
		}

		if (possibleList.state == PSP_GE_DL_STATE_NONE) {
			id = possibleID;
			break;
		}
		if (possibleList.state == PSP_GE_DL_STATE_COMPLETED && possibleList.waitTicks < currentTicks) {
			id = possibleID;
		}
	}
	if (id < 0) {
		ERROR_LOG_REPORT(Log::G3D, "No DL ID available to enqueue");
		for (auto it = dlQueue.begin(); it != dlQueue.end(); ++it) {
			DisplayList &dl = dls[*it];
			DEBUG_LOG(Log::G3D, "DisplayList %d status %d pc %08x stall %08x", *it, dl.state, dl.pc, dl.stall);
		}
		return SCE_KERNEL_ERROR_OUT_OF_MEMORY;
	}
	nextListID = id + 1;

	DisplayList &dl = dls[id];
	dl.id = id;
	dl.startpc = listpc & 0x0FFFFFFF;
	dl.pc = listpc & 0x0FFFFFFF;
	dl.stall = stall & 0x0FFFFFFF;
	dl.subIntrBase = std::max(subIntrBase, -1);
	dl.stackptr = 0;
	dl.signal = PSP_GE_SIGNAL_NONE;
	dl.interrupted = false;
	dl.waitTicks = (u64)-1;
	dl.interruptsEnabled = interruptsEnabled_;
	dl.started = false;
	dl.offsetAddr = 0;
	dl.bboxResult = false;
	dl.stackAddr = stackAddr;

	if (args.IsValid() && args->context.IsValid())
		dl.context = args->context;
	else
		dl.context = 0;

	if (head) {
		if (currentList) {
			if (currentList->state != PSP_GE_DL_STATE_PAUSED)
				return SCE_KERNEL_ERROR_INVALID_VALUE;
			currentList->state = PSP_GE_DL_STATE_QUEUED;
			// Make sure we clear the signal so we don't try to pause it again.
			currentList->signal = PSP_GE_SIGNAL_NONE;
		}

		dl.state = PSP_GE_DL_STATE_PAUSED;

		currentList = &dl;
		dlQueue.push_front(id);
	} else if (currentList) {
		dl.state = PSP_GE_DL_STATE_QUEUED;
		dlQueue.push_back(id);
	} else {
		dl.state = PSP_GE_DL_STATE_RUNNING;
		currentList = &dl;
		dlQueue.push_front(id);

		drawCompleteTicks = (u64)-1;

		// TODO save context when starting the list if param is set
		ProcessDLQueue();
	}

	return id;
}

u32 GPUCommon::DequeueList(int listid) {
	if (listid < 0 || listid >= DisplayListMaxCount || dls[listid].state == PSP_GE_DL_STATE_NONE)
		return SCE_KERNEL_ERROR_INVALID_ID;

	auto &dl = dls[listid];
	if (dl.started)
		return SCE_KERNEL_ERROR_BUSY;

	dl.state = PSP_GE_DL_STATE_NONE;

	if (listid == dlQueue.front())
		PopDLQueue();
	else
		dlQueue.remove(listid);

	dl.waitTicks = 0;
	__GeTriggerWait(GPU_SYNC_LIST, listid);

	CheckDrawSync();

	return 0;
}

u32 GPUCommon::UpdateStall(int listid, u32 newstall) {
	if (listid < 0 || listid >= DisplayListMaxCount || dls[listid].state == PSP_GE_DL_STATE_NONE)
		return SCE_KERNEL_ERROR_INVALID_ID;
	auto &dl = dls[listid];
	if (dl.state == PSP_GE_DL_STATE_COMPLETED)
		return SCE_KERNEL_ERROR_ALREADY;

	dl.stall = newstall & 0x0FFFFFFF;
	
	ProcessDLQueue();

	return 0;
}

u32 GPUCommon::Continue() {
	if (!currentList)
		return 0;

	if (currentList->state == PSP_GE_DL_STATE_PAUSED)
	{
		if (!isbreak) {
			// TODO: Supposedly this returns SCE_KERNEL_ERROR_BUSY in some case, previously it had
			// currentList->signal == PSP_GE_SIGNAL_HANDLER_PAUSE, but it doesn't reproduce.

			currentList->state = PSP_GE_DL_STATE_RUNNING;
			currentList->signal = PSP_GE_SIGNAL_NONE;

			// TODO Restore context of DL is necessary
			// TODO Restore BASE

			// We have a list now, so it's not complete.
			drawCompleteTicks = (u64)-1;
		} else {
			currentList->state = PSP_GE_DL_STATE_QUEUED;
			currentList->signal = PSP_GE_SIGNAL_NONE;
		}
	}
	else if (currentList->state == PSP_GE_DL_STATE_RUNNING)
	{
		if (sceKernelGetCompiledSdkVersion() >= 0x02000000)
			return 0x80000020;
		return -1;
	}
	else
	{
		if (sceKernelGetCompiledSdkVersion() >= 0x02000000)
			return 0x80000004;
		return -1;
	}

	ProcessDLQueue();
	return 0;
}

u32 GPUCommon::Break(int mode) {
	if (mode < 0 || mode > 1)
		return SCE_KERNEL_ERROR_INVALID_MODE;

	if (!currentList)
		return SCE_KERNEL_ERROR_ALREADY;

	if (mode == 1)
	{
		// Clear the queue
		dlQueue.clear();
		for (int i = 0; i < DisplayListMaxCount; ++i)
		{
			dls[i].state = PSP_GE_DL_STATE_NONE;
			dls[i].signal = PSP_GE_SIGNAL_NONE;
		}

		nextListID = 0;
		currentList = NULL;
		return 0;
	}

	if (currentList->state == PSP_GE_DL_STATE_NONE || currentList->state == PSP_GE_DL_STATE_COMPLETED)
	{
		if (sceKernelGetCompiledSdkVersion() >= 0x02000000)
			return 0x80000004;
		return -1;
	}

	if (currentList->state == PSP_GE_DL_STATE_PAUSED)
	{
		if (sceKernelGetCompiledSdkVersion() > 0x02000010)
		{
			if (currentList->signal == PSP_GE_SIGNAL_HANDLER_PAUSE)
			{
				ERROR_LOG_REPORT(Log::G3D, "sceGeBreak: can't break signal-pausing list");
			}
			else
				return SCE_KERNEL_ERROR_ALREADY;
		}
		return SCE_KERNEL_ERROR_BUSY;
	}

	if (currentList->state == PSP_GE_DL_STATE_QUEUED)
	{
		currentList->state = PSP_GE_DL_STATE_PAUSED;
		return currentList->id;
	}

	// TODO Save BASE
	// TODO Adjust pc to be just before SIGNAL/END

	// TODO: Is this right?
	if (currentList->signal == PSP_GE_SIGNAL_SYNC)
		currentList->pc += 8;

	currentList->interrupted = true;
	currentList->state = PSP_GE_DL_STATE_PAUSED;
	currentList->signal = PSP_GE_SIGNAL_HANDLER_SUSPEND;
	isbreak = true;

	return currentList->id;
}

void GPUCommon::NotifySteppingEnter() {
	if (coreCollectDebugStats) {
		timeSteppingStarted_ = time_now_d();
	}
}
void GPUCommon::NotifySteppingExit() {
	if (coreCollectDebugStats) {
		if (timeSteppingStarted_ <= 0.0) {
			ERROR_LOG(Log::G3D, "Mismatched stepping enter/exit.");
		}
		double total = time_now_d() - timeSteppingStarted_;
		_dbg_assert_msg_(total >= 0.0, "Time spent stepping became negative");
		timeSpentStepping_ += total;
		timeSteppingStarted_ = 0.0;
	}
}

bool GPUCommon::InterpretList(DisplayList &list) {
	// Initialized to avoid a race condition with bShowDebugStats changing.
	double start = 0.0;
	if (coreCollectDebugStats) {
		start = time_now_d();
	}

	if (list.state == PSP_GE_DL_STATE_PAUSED)
		return false;
	currentList = &list;

	if (!list.started && list.context.IsValid()) {
		gstate.Save(list.context);
	}
	list.started = true;

	gstate_c.offsetAddr = list.offsetAddr;

	if (!Memory::IsValidAddress(list.pc)) {
		ERROR_LOG_REPORT(Log::G3D, "DL PC = %08x WTF!!!!", list.pc);
		return true;
	}

	cycleLastPC = list.pc;
	cyclesExecuted += 60;
	downcount = list.stall == 0 ? 0x0FFFFFFF : (list.stall - list.pc) / 4;
	list.state = PSP_GE_DL_STATE_RUNNING;
	list.interrupted = false;

	gpuState = list.pc == list.stall ? GPUSTATE_STALL : GPUSTATE_RUNNING;

	// To enable breakpoints, we don't do fast matrix loads while debugger active.
	debugRecording_ = GPUDebug::IsActive() || GPURecord::IsActive();
	const bool useFastRunLoop = !dumpThisFrame_ && !debugRecording_;
	while (gpuState == GPUSTATE_RUNNING) {
		{
			if (list.pc == list.stall) {
				gpuState = GPUSTATE_STALL;
				downcount = 0;
			}
		}

		if (useFastRunLoop) {
			FastRunLoop(list);
		} else {
			SlowRunLoop(list);
		}

		{
			downcount = list.stall == 0 ? 0x0FFFFFFF : (list.stall - list.pc) / 4;

			if (gpuState == GPUSTATE_STALL && list.stall != list.pc) {
				// Unstalled.
				gpuState = GPUSTATE_RUNNING;
			}
		}
	}

	FinishDeferred();
	if (debugRecording_)
		GPURecord::NotifyCPU();

	// We haven't run the op at list.pc, so it shouldn't count.
	if (cycleLastPC != list.pc) {
		UpdatePC(list.pc - 4, list.pc);
	}

	list.offsetAddr = gstate_c.offsetAddr;

	if (coreCollectDebugStats) {
		double total = time_now_d() - start - timeSpentStepping_;
		_dbg_assert_msg_(total >= 0.0, "Time spent DL processing became negative");
		hleSetSteppingTime(timeSpentStepping_);
		DisplayNotifySleep(timeSpentStepping_);
		timeSpentStepping_ = 0.0;
		gpuStats.msProcessingDisplayLists += total;
	}
	return gpuState == GPUSTATE_DONE || gpuState == GPUSTATE_ERROR;
}

void GPUCommon::PSPFrame() {
	immCount_ = 0;
	if (dumpNextFrame_) {
		NOTICE_LOG(Log::G3D, "DUMPING THIS FRAME");
		dumpThisFrame_ = true;
		dumpNextFrame_ = false;
	} else if (dumpThisFrame_) {
		dumpThisFrame_ = false;
	}
	GPUDebug::NotifyBeginFrame();
	GPURecord::NotifyBeginFrame();
}

bool GPUCommon::PresentedThisFrame() const {
	return framebufferManager_ ? framebufferManager_->PresentedThisFrame() : true;
}

void GPUCommon::SlowRunLoop(DisplayList &list) {
	const bool dumpThisFrame = dumpThisFrame_;
	while (downcount > 0) {
		bool process = GPUDebug::NotifyCommand(list.pc);
		if (process) {
			GPURecord::NotifyCommand(list.pc);
			u32 op = Memory::ReadUnchecked_U32(list.pc);
			u32 cmd = op >> 24;

			u32 diff = op ^ gstate.cmdmem[cmd];
			PreExecuteOp(op, diff);
			if (dumpThisFrame) {
				char temp[256];
				u32 prev;
				if (Memory::IsValidAddress(list.pc - 4)) {
					prev = Memory::ReadUnchecked_U32(list.pc - 4);
				} else {
					prev = 0;
				}
				GeDisassembleOp(list.pc, op, prev, temp, 256);
				NOTICE_LOG(Log::G3D, "%08x: %s", op, temp);
			}
			gstate.cmdmem[cmd] = op;

			ExecuteOp(op, diff);
		}

		list.pc += 4;
		--downcount;
	}
}

// The newPC parameter is used for jumps, we don't count cycles between.
void GPUCommon::UpdatePC(u32 currentPC, u32 newPC) {
	// Rough estimate, 2 CPU ticks (it's double the clock rate) per GPU instruction.
	u32 executed = (currentPC - cycleLastPC) / 4;
	cyclesExecuted += 2 * executed;
	cycleLastPC = newPC;

	// Exit the runloop and recalculate things.  This happens a lot in some games.
	if (currentList)
		downcount = currentList->stall == 0 ? 0x0FFFFFFF : (currentList->stall - newPC) / 4;
	else
		downcount = 0;
}

void GPUCommon::ReapplyGfxState() {
	// The commands are embedded in the command memory so we can just reexecute the words. Convenient.
	// To be safe we pass 0xFFFFFFFF as the diff.

	// TODO: Consider whether any of this should really be done. We might be able to get all the way
	// by simplying dirtying the appropriate gstate_c dirty flags.

	for (int i = GE_CMD_VERTEXTYPE; i < GE_CMD_BONEMATRIXNUMBER; i++) {
		if (i != GE_CMD_ORIGIN && i != GE_CMD_OFFSETADDR) {
			ExecuteOp(gstate.cmdmem[i], 0xFFFFFFFF);
		}
	}

	// Can't write to bonematrixnumber here

	for (int i = GE_CMD_MORPHWEIGHT0; i <= GE_CMD_PATCHFACING; i++) {
		ExecuteOp(gstate.cmdmem[i], 0xFFFFFFFF);
	}

	// There are a few here in the middle that we shouldn't execute...

	// 0x42 to 0xEA
	for (int i = GE_CMD_VIEWPORTXSCALE; i < GE_CMD_TRANSFERSTART; i++) {
		switch (i) {
		case GE_CMD_LOADCLUT:
		case GE_CMD_TEXSYNC:
		case GE_CMD_TEXFLUSH:
			break;
		default:
			ExecuteOp(gstate.cmdmem[i], 0xFFFFFFFF);
			break;
		}
	}

	// Let's just skip the transfer size stuff, it's just values.
}

uint32_t GPUCommon::SetAddrTranslation(uint32_t value) {
	std::swap(edramTranslation_, value);
	return value;
}

uint32_t GPUCommon::GetAddrTranslation() {
	return edramTranslation_;
}

inline void GPUCommon::UpdateState(GPURunState state) {
	gpuState = state;
	if (state != GPUSTATE_RUNNING)
		downcount = 0;
}

int GPUCommon::GetNextListIndex() {
	auto iter = dlQueue.begin();
	if (iter != dlQueue.end()) {
		return *iter;
	} else {
		return -1;
	}
}

void GPUCommon::ProcessDLQueue() {
	startingTicks = CoreTiming::GetTicks();
	cyclesExecuted = 0;

	// Seems to be correct behaviour to process the list anyway?
	if (startingTicks < busyTicks) {
		DEBUG_LOG(Log::G3D, "Can't execute a list yet, still busy for %lld ticks", busyTicks - startingTicks);
		//return;
	}

	for (int listIndex = GetNextListIndex(); listIndex != -1; listIndex = GetNextListIndex()) {
		DisplayList &l = dls[listIndex];
		DEBUG_LOG(Log::G3D, "Starting DL execution at %08x - stall = %08x", l.pc, l.stall);
		if (!InterpretList(l)) {
			return;
		} else {
			// Some other list could've taken the spot while we dilly-dallied around.
			if (l.state != PSP_GE_DL_STATE_QUEUED) {
				// At the end, we can remove it from the queue and continue.
				dlQueue.erase(std::remove(dlQueue.begin(), dlQueue.end(), listIndex), dlQueue.end());
			}
		}
	}

	currentList = nullptr;

	if (coreCollectDebugStats) {
		gpuStats.otherGPUCycles += cyclesExecuted;
	}

	drawCompleteTicks = startingTicks + cyclesExecuted;
	busyTicks = std::max(busyTicks, drawCompleteTicks);
	__GeTriggerSync(GPU_SYNC_DRAW, 1, drawCompleteTicks);
	// Since the event is in CoreTiming, we're in sync.  Just set 0 now.
}

void GPUCommon::Execute_OffsetAddr(u32 op, u32 diff) {
	gstate_c.offsetAddr = op << 8;
}

void GPUCommon::Execute_Vaddr(u32 op, u32 diff) {
	gstate_c.vertexAddr = gstate_c.getRelativeAddress(op & 0x00FFFFFF);
}

void GPUCommon::Execute_Iaddr(u32 op, u32 diff) {
	gstate_c.indexAddr = gstate_c.getRelativeAddress(op & 0x00FFFFFF);
}

void GPUCommon::Execute_Origin(u32 op, u32 diff) {
	if (currentList)
		gstate_c.offsetAddr = currentList->pc;
}

void GPUCommon::Execute_Jump(u32 op, u32 diff) {
	const u32 target = gstate_c.getRelativeAddress(op & 0x00FFFFFC);
	if (!Memory::IsValidAddress(target)) {
		ERROR_LOG(Log::G3D, "JUMP to illegal address %08x - ignoring! data=%06x", target, op & 0x00FFFFFF);
		UpdateState(GPUSTATE_ERROR);
		return;
	}
	UpdatePC(currentList->pc, target - 4);
	currentList->pc = target - 4; // pc will be increased after we return, counteract that
}

void GPUCommon::Execute_BJump(u32 op, u32 diff) {
	if (!currentList->bboxResult) {
		// bounding box jump.
		const u32 target = gstate_c.getRelativeAddress(op & 0x00FFFFFC);
		gpuStats.numBBOXJumps++;
		if (Memory::IsValidAddress(target)) {
			UpdatePC(currentList->pc, target - 4);
			currentList->pc = target - 4; // pc will be increased after we return, counteract that
		} else {
			ERROR_LOG(Log::G3D, "BJUMP to illegal address %08x - ignoring! data=%06x", target, op & 0x00FFFFFF);
			UpdateState(GPUSTATE_ERROR);
		}
	}
}

void GPUCommon::Execute_Call(u32 op, u32 diff) {
	PROFILE_THIS_SCOPE("gpu_call");

	const u32 target = gstate_c.getRelativeAddress(op & 0x00FFFFFC);
	if (!Memory::IsValidAddress(target)) {
<<<<<<< HEAD
		ERROR_LOG(G3D, "CALL to illegal address %08x - ignoring! data=%06x", target, op & 0x00FFFFFF);
		if (g_Config.bIgnoreBadMemAccess) {
			return;
		}
=======
		ERROR_LOG(Log::G3D, "CALL to illegal address %08x - ignoring! data=%06x", target, op & 0x00FFFFFF);
>>>>>>> fb80ad63
		UpdateState(GPUSTATE_ERROR);
		return;
	}
	DoExecuteCall(target);
}

void GPUCommon::DoExecuteCall(u32 target) {
	// Bone matrix optimization - many games will CALL a bone matrix (!).
	// We don't optimize during recording - so the matrix data gets recorded.
	if (!debugRecording_ && Memory::IsValidRange(target, 13 * 4) && (Memory::ReadUnchecked_U32(target) >> 24) == GE_CMD_BONEMATRIXDATA) {
		// Check for the end
		if ((Memory::ReadUnchecked_U32(target + 11 * 4) >> 24) == GE_CMD_BONEMATRIXDATA &&
			(Memory::ReadUnchecked_U32(target + 12 * 4) >> 24) == GE_CMD_RET &&
			(gstate.boneMatrixNumber & 0x00FFFFFF) <= 96 - 12) {
			// Yep, pretty sure this is a bone matrix call.  Double check stall first.
			if (target > currentList->stall || target + 12 * 4 < currentList->stall) {
				FastLoadBoneMatrix(target);
				return;
			}
		}
	}

	if (currentList->stackptr == ARRAY_SIZE(currentList->stack)) {
		ERROR_LOG(Log::G3D, "CALL: Stack full!");
		// TODO: UpdateState(GPUSTATE_ERROR) ?
	} else {
		auto &stackEntry = currentList->stack[currentList->stackptr++];
		stackEntry.pc = currentList->pc + 4;
		stackEntry.offsetAddr = gstate_c.offsetAddr;
		// The base address is NOT saved/restored for a regular call.
		UpdatePC(currentList->pc, target - 4);
		currentList->pc = target - 4;	// pc will be increased after we return, counteract that
	}
}

void GPUCommon::Execute_Ret(u32 op, u32 diff) {
	if (currentList->stackptr == 0) {
		DEBUG_LOG(Log::G3D, "RET: Stack empty!");
	} else {
		auto &stackEntry = currentList->stack[--currentList->stackptr];
		gstate_c.offsetAddr = stackEntry.offsetAddr;
		// We always clear the top (uncached/etc.) bits
		const u32 target = stackEntry.pc & 0x0FFFFFFF;
		UpdatePC(currentList->pc, target - 4);
		currentList->pc = target - 4;
#ifdef _DEBUG
		if (!Memory::IsValidAddress(currentList->pc)) {
			ERROR_LOG_REPORT(Log::G3D, "Invalid DL PC %08x on return", currentList->pc);
			UpdateState(GPUSTATE_ERROR);
		}
#endif
	}
}

void GPUCommon::Execute_End(u32 op, u32 diff) {
	if (flushOnParams_)
		Flush();

	const u32 prev = Memory::ReadUnchecked_U32(currentList->pc - 4);
	UpdatePC(currentList->pc, currentList->pc);
	// Count in a few extra cycles on END.
	cyclesExecuted += 60;

	switch (prev >> 24) {
	case GE_CMD_SIGNAL:
		{
			// TODO: see http://code.google.com/p/jpcsp/source/detail?r=2935#
			SignalBehavior behaviour = static_cast<SignalBehavior>((prev >> 16) & 0xFF);
			const int signal = prev & 0xFFFF;
			const int enddata = op & 0xFFFF;
			bool trigger = true;
			currentList->subIntrToken = signal;

			switch (behaviour) {
			case PSP_GE_SIGNAL_HANDLER_SUSPEND:
				// Suspend the list, and call the signal handler.  When it's done, resume.
				// Before sdkver 0x02000010, listsync should return paused.
				if (sceKernelGetCompiledSdkVersion() <= 0x02000010)
					currentList->state = PSP_GE_DL_STATE_PAUSED;
				currentList->signal = behaviour;
				DEBUG_LOG(Log::G3D, "Signal with wait. signal/end: %04x %04x", signal, enddata);
				break;
			case PSP_GE_SIGNAL_HANDLER_CONTINUE:
				// Resume the list right away, then call the handler.
				currentList->signal = behaviour;
				DEBUG_LOG(Log::G3D, "Signal without wait. signal/end: %04x %04x", signal, enddata);
				break;
			case PSP_GE_SIGNAL_HANDLER_PAUSE:
				// Pause the list instead of ending at the next FINISH.
				// Call the handler with the PAUSE signal value at that FINISH.
				// Technically, this ought to trigger an interrupt, but it won't do anything.
				// But right now, signal is always reset by interrupts, so that causes pause to not work.
				trigger = false;
				currentList->signal = behaviour;
				DEBUG_LOG(Log::G3D, "Signal with Pause. signal/end: %04x %04x", signal, enddata);
				break;
			case PSP_GE_SIGNAL_SYNC:
				// Acts as a memory barrier, never calls any user code.
				// Technically, this ought to trigger an interrupt, but it won't do anything.
				// Triggering here can cause incorrect rescheduling, which breaks 3rd Birthday.
				// However, this is likely a bug in how GE signal interrupts are handled.
				trigger = false;
				currentList->signal = behaviour;
				DEBUG_LOG(Log::G3D, "Signal with Sync. signal/end: %04x %04x", signal, enddata);
				break;
			case PSP_GE_SIGNAL_JUMP:
			case PSP_GE_SIGNAL_RJUMP:
			case PSP_GE_SIGNAL_OJUMP:
				{
					trigger = false;
					currentList->signal = behaviour;
					// pc will be increased after we return, counteract that.
					u32 target = (((signal << 16) | enddata) & 0xFFFFFFFC) - 4;
					const char *targetType = "absolute";
					if (behaviour == PSP_GE_SIGNAL_RJUMP) {
						target += currentList->pc - 4;
						targetType = "relative";
					} else if (behaviour == PSP_GE_SIGNAL_OJUMP) {
						target = gstate_c.getRelativeAddress(target);
						targetType = "origin";
					}

					if (!Memory::IsValidAddress(target)) {
						ERROR_LOG_REPORT(Log::G3D, "Signal with Jump (%s): bad address. signal/end: %04x %04x", targetType, signal, enddata);
						UpdateState(GPUSTATE_ERROR);
					} else {
						UpdatePC(currentList->pc, target);
						currentList->pc = target;
						DEBUG_LOG(Log::G3D, "Signal with Jump (%s). signal/end: %04x %04x", targetType, signal, enddata);
					}
				}
				break;
			case PSP_GE_SIGNAL_CALL:
			case PSP_GE_SIGNAL_RCALL:
			case PSP_GE_SIGNAL_OCALL:
				{
					trigger = false;
					currentList->signal = behaviour;
					// pc will be increased after we return, counteract that.
					u32 target = (((signal << 16) | enddata) & 0xFFFFFFFC) - 4;
					const char *targetType = "absolute";
					if (behaviour == PSP_GE_SIGNAL_RCALL) {
						target += currentList->pc - 4;
						targetType = "relative";
					} else if (behaviour == PSP_GE_SIGNAL_OCALL) {
						target = gstate_c.getRelativeAddress(target);
						targetType = "origin";
					}

					if (currentList->stackptr == ARRAY_SIZE(currentList->stack)) {
						ERROR_LOG_REPORT(Log::G3D, "Signal with Call (%s): stack full. signal/end: %04x %04x", targetType, signal, enddata);
					} else if (!Memory::IsValidAddress(target)) {
						ERROR_LOG_REPORT(Log::G3D, "Signal with Call (%s): bad address. signal/end: %04x %04x", targetType, signal, enddata);
						UpdateState(GPUSTATE_ERROR);
					} else {
						// TODO: This might save/restore other state...
						auto &stackEntry = currentList->stack[currentList->stackptr++];
						stackEntry.pc = currentList->pc;
						stackEntry.offsetAddr = gstate_c.offsetAddr;
						stackEntry.baseAddr = gstate.base;
						UpdatePC(currentList->pc, target);
						currentList->pc = target;
						DEBUG_LOG(Log::G3D, "Signal with Call (%s). signal/end: %04x %04x", targetType, signal, enddata);
					}
				}
				break;
			case PSP_GE_SIGNAL_RET:
				{
					trigger = false;
					currentList->signal = behaviour;
					if (currentList->stackptr == 0) {
						ERROR_LOG_REPORT(Log::G3D, "Signal with Return: stack empty. signal/end: %04x %04x", signal, enddata);
					} else {
						// TODO: This might save/restore other state...
						auto &stackEntry = currentList->stack[--currentList->stackptr];
						gstate_c.offsetAddr = stackEntry.offsetAddr;
						gstate.base = stackEntry.baseAddr;
						UpdatePC(currentList->pc, stackEntry.pc);
						currentList->pc = stackEntry.pc;
						DEBUG_LOG(Log::G3D, "Signal with Return. signal/end: %04x %04x", signal, enddata);
					}
				}
				break;
			default:
				ERROR_LOG_REPORT(Log::G3D, "UNKNOWN Signal UNIMPLEMENTED %i ! signal/end: %04x %04x", behaviour, signal, enddata);
				break;
			}
			// TODO: Technically, jump/call/ret should generate an interrupt, but before the pc change maybe?
			if (currentList->interruptsEnabled && trigger) {
				if (__GeTriggerInterrupt(currentList->id, currentList->pc, startingTicks + cyclesExecuted)) {
					currentList->pendingInterrupt = true;
					UpdateState(GPUSTATE_INTERRUPT);
				}
			}
		}
		break;
	case GE_CMD_FINISH:
		switch (currentList->signal) {
		case PSP_GE_SIGNAL_HANDLER_PAUSE:
			currentList->state = PSP_GE_DL_STATE_PAUSED;
			if (currentList->interruptsEnabled) {
				if (__GeTriggerInterrupt(currentList->id, currentList->pc, startingTicks + cyclesExecuted)) {
					currentList->pendingInterrupt = true;
					UpdateState(GPUSTATE_INTERRUPT);
				}
			}
			break;

		case PSP_GE_SIGNAL_SYNC:
			currentList->signal = PSP_GE_SIGNAL_NONE;
			// TODO: Technically this should still cause an interrupt.  Probably for memory sync.
			break;

		default:
			FlushImm();
			currentList->subIntrToken = prev & 0xFFFF;
			UpdateState(GPUSTATE_DONE);
			// Since we marked done, we have to restore the context now before the next list runs.
			if (currentList->started && currentList->context.IsValid()) {
				gstate.Restore(currentList->context);
				ReapplyGfxState();
				// Don't restore the context again.
				currentList->started = false;
			}

			if (currentList->interruptsEnabled && __GeTriggerInterrupt(currentList->id, currentList->pc, startingTicks + cyclesExecuted)) {
				currentList->pendingInterrupt = true;
			} else {
				currentList->state = PSP_GE_DL_STATE_COMPLETED;
				currentList->waitTicks = startingTicks + cyclesExecuted;
				busyTicks = std::max(busyTicks, currentList->waitTicks);
				__GeTriggerSync(GPU_SYNC_LIST, currentList->id, currentList->waitTicks);
			}
			break;
		}
		break;
	default:
		DEBUG_LOG(Log::G3D,"Ah, not finished: %06x", prev & 0xFFFFFF);
		break;
	}
}

void GPUCommon::Execute_BoundingBox(u32 op, u32 diff) {
	// Just resetting, nothing to check bounds for.
	const u32 count = op & 0xFFFF;
	if (count == 0) {
		currentList->bboxResult = false;
		return;
	}

	// Approximate based on timings of several counts on a PSP.
	cyclesExecuted += count * 22;

	const bool useInds = (gstate.vertType & GE_VTYPE_IDX_MASK) != 0;
	VertexDecoder *dec = drawEngineCommon_->GetVertexDecoder(gstate.vertType);
	int bytesRead = (useInds ? 1 : dec->VertexSize()) * count;

	if (Memory::IsValidRange(gstate_c.vertexAddr, bytesRead)) {
		const void *control_points = Memory::GetPointerUnchecked(gstate_c.vertexAddr);
		if (!control_points) {
			ERROR_LOG_REPORT_ONCE(boundingbox, Log::G3D, "Invalid verts in bounding box check");
			currentList->bboxResult = true;
			return;
		}

		const void *inds = nullptr;
		if (useInds) {
			int indexShift = ((gstate.vertType & GE_VTYPE_IDX_MASK) >> GE_VTYPE_IDX_SHIFT) - 1;
			inds = Memory::GetPointerUnchecked(gstate_c.indexAddr);
			if (!inds || !Memory::IsValidRange(gstate_c.indexAddr, count << indexShift)) {
				ERROR_LOG_REPORT_ONCE(boundingboxInds, Log::G3D, "Invalid inds in bounding box check");
				currentList->bboxResult = true;
				return;
			}
		}

		// Test if the bounding box is within the drawing region.
		// The PSP only seems to vary the result based on a single range of 0x100.
		if (count > 0x200) {
			// The second to last set of 0x100 is checked (even for odd counts.)
			size_t skipSize = (count - 0x200) * dec->VertexSize();
			currentList->bboxResult = drawEngineCommon_->TestBoundingBox((const uint8_t *)control_points + skipSize, inds, 0x100, gstate.vertType);
		} else if (count > 0x100) {
			int checkSize = count - 0x100;
			currentList->bboxResult = drawEngineCommon_->TestBoundingBox(control_points, inds, checkSize, gstate.vertType);
		} else {
			currentList->bboxResult = drawEngineCommon_->TestBoundingBox(control_points, inds, count, gstate.vertType);
		}
		AdvanceVerts(gstate.vertType, count, bytesRead);
	} else {
		ERROR_LOG_REPORT_ONCE(boundingbox, Log::G3D, "Bad bounding box data: %06x", count);
		// Data seems invalid. Let's assume the box test passed.
		currentList->bboxResult = true;
	}
}

void GPUCommon::Execute_MorphWeight(u32 op, u32 diff) {
	gstate_c.morphWeights[(op >> 24) - GE_CMD_MORPHWEIGHT0] = getFloat24(op);
}

void GPUCommon::Execute_ImmVertexAlphaPrim(u32 op, u32 diff) {
	// Safety check.
	if (immCount_ >= MAX_IMMBUFFER_SIZE) {
		// Only print once for each overrun.
		if (immCount_ == MAX_IMMBUFFER_SIZE) {
			ERROR_LOG_REPORT_ONCE(exceed_imm_buffer, Log::G3D, "Exceeded immediate draw buffer size. gstate.imm_ap=%06x , prim=%d", gstate.imm_ap & 0xFFFFFF, (int)immPrim_);
		}
		if (immCount_ < 0x7fffffff)  // Paranoia :)
			immCount_++;
		return;
	}

	int prim = (op >> 8) & 0x7;
	if (prim != GE_PRIM_KEEP_PREVIOUS) {
		// Flush before changing the prim type.  Only continue can be used to continue a prim.
		FlushImm();
	}

	TransformedVertex &v = immBuffer_[immCount_++];

	// ThrillVille does a clear with this, additional parameters found via tests.
	// The current vtype affects how the coordinate is processed.
	if (gstate.isModeThrough()) {
		v.x = ((int)(gstate.imm_vscx & 0xFFFF) - 0x8000) / 16.0f;
		v.y = ((int)(gstate.imm_vscy & 0xFFFF) - 0x8000) / 16.0f;
	} else {
		int offsetX = gstate.getOffsetX16();
		int offsetY = gstate.getOffsetY16();
		v.x = ((int)(gstate.imm_vscx & 0xFFFF) - offsetX) / 16.0f;
		v.y = ((int)(gstate.imm_vscy & 0xFFFF) - offsetY) / 16.0f;
	}
	v.z = gstate.imm_vscz & 0xFFFF;
	v.pos_w = 1.0f;
	v.u = getFloat24(gstate.imm_vtcs);
	v.v = getFloat24(gstate.imm_vtct);
	v.uv_w = getFloat24(gstate.imm_vtcq);
	v.color0_32 = (gstate.imm_cv & 0xFFFFFF) | (gstate.imm_ap << 24);
	// TODO: When !gstate.isModeThrough(), direct fog coefficient (0 = entirely fog), ignore fog flag (also GE_IMM_FOG.)
	v.fog = (gstate.imm_fc & 0xFF) / 255.0f;
	// TODO: Apply if gstate.isUsingSecondaryColor() && !gstate.isModeThrough(), ignore lighting flag.
	v.color1_32 = gstate.imm_scv & 0xFFFFFF;
	if (prim != GE_PRIM_KEEP_PREVIOUS) {
		immPrim_ = (GEPrimitiveType)prim;
		// Flags seem to only be respected from the first prim.
		immFlags_ = op & 0x00FFF800;
		immFirstSent_ = false;
	} else if (prim == GE_PRIM_KEEP_PREVIOUS && immPrim_ != GE_PRIM_INVALID) {
		static constexpr int flushPrimCount[] = { 1, 2, 0, 3, 0, 0, 2, 0 };
		// Instead of finding a proper point to flush, we just emit prims when we can.
		if (immCount_ == flushPrimCount[immPrim_ & 7])
			FlushImm();
	} else {
		ERROR_LOG_REPORT_ONCE(imm_draw_prim, Log::G3D, "Immediate draw: Unexpected primitive %d at count %d", prim, immCount_);
	}
}

void GPUCommon::FlushImm() {
	if (immCount_ == 0 || immPrim_ == GE_PRIM_INVALID)
		return;

	SetDrawType(DRAW_PRIM, immPrim_);
	VirtualFramebuffer *vfb = nullptr;
	if (framebufferManager_)
		vfb = framebufferManager_->SetRenderFrameBuffer(gstate_c.IsDirty(DIRTY_FRAMEBUF), gstate_c.skipDrawReason);
	if (gstate_c.skipDrawReason & (SKIPDRAW_SKIPFRAME | SKIPDRAW_NON_DISPLAYED_FB)) {
		// No idea how many cycles to skip, heh.
		immCount_ = 0;
		return;
	}
	gstate_c.UpdateUVScaleOffset();
	if (vfb) {
		CheckDepthUsage(vfb);
	}

	bool antialias = (immFlags_ & GE_IMM_ANTIALIAS) != 0;
	bool prevAntialias = gstate.isAntiAliasEnabled();
	bool shading = (immFlags_ & GE_IMM_SHADING) != 0;
	bool prevShading = gstate.getShadeMode() == GE_SHADE_GOURAUD;
	bool cullEnable = (immFlags_ & GE_IMM_CULLENABLE) != 0;
	bool prevCullEnable = gstate.isCullEnabled();
	int cullMode = (immFlags_ & GE_IMM_CULLFACE) != 0 ? 1 : 0;
	bool texturing = (immFlags_ & GE_IMM_TEXTURE) != 0;
	bool prevTexturing = gstate.isTextureMapEnabled();
	bool fog = (immFlags_ & GE_IMM_FOG) != 0;
	bool prevFog = gstate.isFogEnabled();
	bool dither = (immFlags_ & GE_IMM_DITHER) != 0;
	bool prevDither = gstate.isDitherEnabled();

	if ((immFlags_ & GE_IMM_CLIPMASK) != 0) {
		WARN_LOG_REPORT_ONCE(geimmclipvalue, Log::G3D, "Imm vertex used clip value, flags=%06x", immFlags_);
	}

	bool changed = texturing != prevTexturing || cullEnable != prevCullEnable || dither != prevDither;
	changed = changed || prevShading != shading || prevFog != fog;
	if (changed) {
		DispatchFlush();
		gstate.antiAliasEnable = (GE_CMD_ANTIALIASENABLE << 24) | (int)antialias;
		gstate.shademodel = (GE_CMD_SHADEMODE << 24) | (int)shading;
		gstate.cullfaceEnable = (GE_CMD_CULLFACEENABLE << 24) | (int)cullEnable;
		gstate.textureMapEnable = (GE_CMD_TEXTUREMAPENABLE << 24) | (int)texturing;
		gstate.fogEnable = (GE_CMD_FOGENABLE << 24) | (int)fog;
		gstate.ditherEnable = (GE_CMD_DITHERENABLE << 24) | (int)dither;
		gstate_c.Dirty(DIRTY_VERTEXSHADER_STATE | DIRTY_FRAGMENTSHADER_STATE | DIRTY_RASTER_STATE | DIRTY_VIEWPORTSCISSOR_STATE | DIRTY_UVSCALEOFFSET | DIRTY_CULLRANGE);
	}

	drawEngineCommon_->DispatchSubmitImm(immPrim_, immBuffer_, immCount_, cullMode, immFirstSent_);
	immCount_ = 0;
	immFirstSent_ = true;

	if (changed) {
		DispatchFlush();
		gstate.antiAliasEnable = (GE_CMD_ANTIALIASENABLE << 24) | (int)prevAntialias;
		gstate.shademodel = (GE_CMD_SHADEMODE << 24) | (int)prevShading;
		gstate.cullfaceEnable = (GE_CMD_CULLFACEENABLE << 24) | (int)prevCullEnable;
		gstate.textureMapEnable = (GE_CMD_TEXTUREMAPENABLE << 24) | (int)prevTexturing;
		gstate.fogEnable = (GE_CMD_FOGENABLE << 24) | (int)prevFog;
		gstate.ditherEnable = (GE_CMD_DITHERENABLE << 24) | (int)prevDither;
		gstate_c.Dirty(DIRTY_VERTEXSHADER_STATE | DIRTY_FRAGMENTSHADER_STATE | DIRTY_RASTER_STATE | DIRTY_VIEWPORTSCISSOR_STATE | DIRTY_UVSCALEOFFSET | DIRTY_CULLRANGE);
	}
}

void GPUCommon::Execute_Unknown(u32 op, u32 diff) {
	if ((op & 0xFFFFFF) != 0)
		WARN_LOG_REPORT_ONCE(unknowncmd, Log::G3D, "Unknown GE command : %08x ", op);
}

void GPUCommon::FastLoadBoneMatrix(u32 target) {
	const u32 num = gstate.boneMatrixNumber & 0x7F;
	_dbg_assert_msg_(num + 12 <= 96, "FastLoadBoneMatrix would corrupt memory");
	const u32 mtxNum = num / 12;
	u32 uniformsToDirty = DIRTY_BONEMATRIX0 << mtxNum;
	if (num != 12 * mtxNum) {
		uniformsToDirty |= DIRTY_BONEMATRIX0 << ((mtxNum + 1) & 7);
	}

	if (!g_Config.bSoftwareSkinning) {
		if (flushOnParams_)
			Flush();
		gstate_c.Dirty(uniformsToDirty);
	} else {
		gstate_c.deferredVertTypeDirty |= uniformsToDirty;
	}
	gstate.FastLoadBoneMatrix(target);

	cyclesExecuted += 2 * 14;  // one to reset the counter, 12 to load the matrix, and a return.

	if (coreCollectDebugStats) {
		gpuStats.otherGPUCycles += 2 * 14;
	}
}

struct DisplayList_v1 {
	int id;
	u32 startpc;
	u32 pc;
	u32 stall;
	DisplayListState state;
	SignalBehavior signal;
	int subIntrBase;
	u16 subIntrToken;
	DisplayListStackEntry stack[32];
	int stackptr;
	bool interrupted;
	u64 waitTicks;
	bool interruptsEnabled;
	bool pendingInterrupt;
	bool started;
	size_t contextPtr;
	u32 offsetAddr;
	bool bboxResult;
};

struct DisplayList_v2 {
	int id;
	u32 startpc;
	u32 pc;
	u32 stall;
	DisplayListState state;
	SignalBehavior signal;
	int subIntrBase;
	u16 subIntrToken;
	DisplayListStackEntry stack[32];
	int stackptr;
	bool interrupted;
	u64 waitTicks;
	bool interruptsEnabled;
	bool pendingInterrupt;
	bool started;
	PSPPointer<u32_le> context;
	u32 offsetAddr;
	bool bboxResult;
};

void GPUCommon::DoState(PointerWrap &p) {
	auto s = p.Section("GPUCommon", 1, 6);
	if (!s)
		return;

	Do<int>(p, dlQueue);
	if (s >= 4) {
		DoArray(p, dls, ARRAY_SIZE(dls));
	} else if (s >= 3) {
		// This may have been saved with or without padding, depending on platform.
		// We need to upconvert it to our consistently-padded struct.
		static const size_t DisplayList_v3_size = 452;
		static const size_t DisplayList_v4_size = 456;
		static_assert(DisplayList_v4_size == sizeof(DisplayList), "Make sure to change here when updating DisplayList");

		p.DoVoid(&dls[0], DisplayList_v3_size);
		dls[0].padding = 0;

		const u8 *savedPtr = *p.GetPPtr();
		const u32 *savedPtr32 = (const u32 *)savedPtr;
		// Here's the trick: the first member (id) is always the same as the index.
		// The second member (startpc) is always an address, or 0, never 1.  So we can see the padding.
		const bool hasPadding = savedPtr32[1] == 1;
		if (hasPadding) {
			u32 padding;
			Do(p, padding);
		}

		for (size_t i = 1; i < ARRAY_SIZE(dls); ++i) {
			p.DoVoid(&dls[i], DisplayList_v3_size);
			dls[i].padding = 0;
			if (hasPadding) {
				u32 padding;
				Do(p, padding);
			}
		}
	} else if (s >= 2) {
		for (size_t i = 0; i < ARRAY_SIZE(dls); ++i) {
			DisplayList_v2 oldDL;
			Do(p, oldDL);
			// Copy over everything except the last, new member (stackAddr.)
			memcpy(&dls[i], &oldDL, sizeof(DisplayList_v2));
			dls[i].stackAddr = 0;
		}
	} else {
		// Can only be in read mode here.
		for (size_t i = 0; i < ARRAY_SIZE(dls); ++i) {
			DisplayList_v1 oldDL;
			Do(p, oldDL);
			// On 32-bit, they're the same, on 64-bit oldDL is bigger.
			memcpy(&dls[i], &oldDL, sizeof(DisplayList_v1));
			// Fix the other fields.  Let's hope context wasn't important, it was a pointer.
			dls[i].context = 0;
			dls[i].offsetAddr = oldDL.offsetAddr;
			dls[i].bboxResult = oldDL.bboxResult;
			dls[i].stackAddr = 0;
		}
	}
	int currentID = 0;
	if (currentList != nullptr) {
		currentID = (int)(currentList - &dls[0]);
	}
	Do(p, currentID);
	if (currentID == 0) {
		currentList = nullptr;
	} else {
		currentList = &dls[currentID];
	}
	Do(p, interruptRunning);
	Do(p, gpuState);
	Do(p, isbreak);
	Do(p, drawCompleteTicks);
	Do(p, busyTicks);

	if (s >= 5) {
		Do(p, matrixVisible.all);
	}
	if (s >= 6) {
		Do(p, edramTranslation_);
	}
}

void GPUCommon::InterruptStart(int listid) {
	interruptRunning = true;
}
void GPUCommon::InterruptEnd(int listid) {
	interruptRunning = false;
	isbreak = false;

	DisplayList &dl = dls[listid];
	dl.pendingInterrupt = false;
	// TODO: Unless the signal handler could change it?
	if (dl.state == PSP_GE_DL_STATE_COMPLETED || dl.state == PSP_GE_DL_STATE_NONE) {
		if (dl.started && dl.context.IsValid()) {
			gstate.Restore(dl.context);
			ReapplyGfxState();
		}
		dl.waitTicks = 0;
		__GeTriggerWait(GPU_SYNC_LIST, listid);

		// Make sure the list isn't still queued since it's now completed.
		if (!dlQueue.empty()) {
			if (listid == dlQueue.front())
				PopDLQueue();
			else
				dlQueue.remove(listid);
		}
	}

	ProcessDLQueue();
}

// TODO: Maybe cleaner to keep this in GE and trigger the clear directly?
void GPUCommon::SyncEnd(GPUSyncType waitType, int listid, bool wokeThreads) {
	if (waitType == GPU_SYNC_DRAW && wokeThreads)
	{
		for (int i = 0; i < DisplayListMaxCount; ++i) {
			if (dls[i].state == PSP_GE_DL_STATE_COMPLETED) {
				dls[i].state = PSP_GE_DL_STATE_NONE;
			}
		}
	}
}

bool GPUCommon::GetCurrentDisplayList(DisplayList &list) {
	if (!currentList) {
		return false;
	}
	list = *currentList;
	return true;
}

std::vector<DisplayList> GPUCommon::ActiveDisplayLists() {
	std::vector<DisplayList> result;

	for (auto it = dlQueue.begin(), end = dlQueue.end(); it != end; ++it) {
		result.push_back(dls[*it]);
	}

	return result;
}

void GPUCommon::ResetListPC(int listID, u32 pc) {
	if (listID < 0 || listID >= DisplayListMaxCount) {
		_dbg_assert_msg_(false, "listID out of range: %d", listID);
		return;
	}

	Reporting::NotifyDebugger();
	dls[listID].pc = pc;
	downcount = 0;
}

void GPUCommon::ResetListStall(int listID, u32 stall) {
	if (listID < 0 || listID >= DisplayListMaxCount) {
		_dbg_assert_msg_(false, "listID out of range: %d", listID);
		return;
	}

	Reporting::NotifyDebugger();
	dls[listID].stall = stall;
	downcount = 0;
}

void GPUCommon::ResetListState(int listID, DisplayListState state) {
	if (listID < 0 || listID >= DisplayListMaxCount) {
		_dbg_assert_msg_(false, "listID out of range: %d", listID);
		return;
	}

	Reporting::NotifyDebugger();
	dls[listID].state = state;
	downcount = 0;
}

GPUDebugOp GPUCommon::DissassembleOp(u32 pc, u32 op) {
	char buffer[1024];
	u32 prev = Memory::IsValidAddress(pc - 4) ? Memory::ReadUnchecked_U32(pc - 4) : 0;
	GeDisassembleOp(pc, op, prev, buffer, sizeof(buffer));

	GPUDebugOp info;
	info.pc = pc;
	info.cmd = op >> 24;
	info.op = op;
	info.desc = buffer;
	return info;
}

std::vector<GPUDebugOp> GPUCommon::DissassembleOpRange(u32 startpc, u32 endpc) {
	char buffer[1024];
	std::vector<GPUDebugOp> result;
	GPUDebugOp info;

	// Don't trigger a pause.
	u32 prev = Memory::IsValidAddress(startpc - 4) ? Memory::Read_U32(startpc - 4) : 0;
	result.reserve((endpc - startpc) / 4);
	for (u32 pc = startpc; pc < endpc; pc += 4) {
		u32 op = Memory::IsValidAddress(pc) ? Memory::Read_U32(pc) : 0;
		GeDisassembleOp(pc, op, prev, buffer, sizeof(buffer));
		prev = op;

		info.pc = pc;
		info.cmd = op >> 24;
		info.op = op;
		info.desc = buffer;
		result.push_back(info);
	}
	return result;
}

u32 GPUCommon::GetRelativeAddress(u32 data) {
	return gstate_c.getRelativeAddress(data);
}

u32 GPUCommon::GetVertexAddress() {
	return gstate_c.vertexAddr;
}

u32 GPUCommon::GetIndexAddress() {
	return gstate_c.indexAddr;
}

GPUgstate GPUCommon::GetGState() {
	return gstate;
}

void GPUCommon::SetCmdValue(u32 op) {
	u32 cmd = op >> 24;
	u32 diff = op ^ gstate.cmdmem[cmd];

	Reporting::NotifyDebugger();
	PreExecuteOp(op, diff);
	gstate.cmdmem[cmd] = op;
	ExecuteOp(op, diff);
	downcount = 0;
}

void GPUCommon::DoBlockTransfer(u32 skipDrawReason) {
	u32 srcBasePtr = gstate.getTransferSrcAddress();
	u32 srcStride = gstate.getTransferSrcStride();

	u32 dstBasePtr = gstate.getTransferDstAddress();
	u32 dstStride = gstate.getTransferDstStride();

	int srcX = gstate.getTransferSrcX();
	int srcY = gstate.getTransferSrcY();

	int dstX = gstate.getTransferDstX();
	int dstY = gstate.getTransferDstY();

	int width = gstate.getTransferWidth();
	int height = gstate.getTransferHeight();

	int bpp = gstate.getTransferBpp();

	DEBUG_LOG(Log::G3D, "Block transfer: %08x/%x -> %08x/%x, %ix%ix%i (%i,%i)->(%i,%i)", srcBasePtr, srcStride, dstBasePtr, dstStride, width, height, bpp, srcX, srcY, dstX, dstY);
	gpuStats.numBlockTransfers++;

	// For VRAM, we wrap around when outside valid memory (mirrors still work.)
	if ((srcBasePtr & 0x04800000) == 0x04800000)
		srcBasePtr &= ~0x00800000;
	if ((dstBasePtr & 0x04800000) == 0x04800000)
		dstBasePtr &= ~0x00800000;

	// Use height less one to account for width, which can be greater or less than stride, and then add it on for the last line.
	// NOTE: The sizes are only used for validity checks and memory info tracking.
	const uint32_t src = srcBasePtr + (srcY * srcStride + srcX) * bpp;
	const uint32_t dst = dstBasePtr + (dstY * dstStride + dstX) * bpp;
	const uint32_t srcSize = ((height - 1) * srcStride) + width * bpp;
	const uint32_t dstSize = ((height - 1) * dstStride) + width * bpp;

	bool srcDstOverlap = src + srcSize > dst && dst + dstSize > src;
	bool srcValid = Memory::IsValidRange(src, srcSize);
	bool dstValid = Memory::IsValidRange(dst, dstSize);
	bool srcWraps = Memory::IsVRAMAddress(srcBasePtr) && !srcValid;
	bool dstWraps = Memory::IsVRAMAddress(dstBasePtr) && !dstValid;

	char tag[128];
	size_t tagSize;

	// Tell the framebuffer manager to take action if possible. If it does the entire thing, let's just return.
	if (!framebufferManager_ || !framebufferManager_->NotifyBlockTransferBefore(dstBasePtr, dstStride, dstX, dstY, srcBasePtr, srcStride, srcX, srcY, width, height, bpp, skipDrawReason)) {
		// Do the copy! (Hm, if we detect a drawn video frame (see below) then we could maybe skip this?)
		// Can use GetPointerUnchecked because we checked the addresses above. We could also avoid them
		// entirely by walking a couple of pointers...

		// Simple case: just a straight copy, no overlap or wrapping.
		if (srcStride == dstStride && (u32)width == srcStride && !srcDstOverlap && srcValid && dstValid) {
			u32 srcLineStartAddr = srcBasePtr + (srcY * srcStride + srcX) * bpp;
			u32 dstLineStartAddr = dstBasePtr + (dstY * dstStride + dstX) * bpp;
			u32 bytesToCopy = width * height * bpp;

			const u8 *srcp = Memory::GetPointer(srcLineStartAddr);
			u8 *dstp = Memory::GetPointerWrite(dstLineStartAddr);
			memcpy(dstp, srcp, bytesToCopy);

			if (MemBlockInfoDetailed(bytesToCopy)) {
				NotifyMemInfoCopy(dst, src, bytesToCopy, "GPUBlockTransfer/");
			}
		} else if ((srcDstOverlap || srcWraps || dstWraps) && (srcValid || srcWraps) && (dstValid || dstWraps)) {
			// This path means we have either src/dst overlap, OR one or both of src and dst wrap.
			// This should be uncommon so it's the slowest path.
			u32 bytesToCopy = width * bpp;
			bool notifyDetail = MemBlockInfoDetailed(srcWraps || dstWraps ? 64 : bytesToCopy);
			bool notifyAll = !notifyDetail && MemBlockInfoDetailed(srcSize, dstSize);
			if (notifyDetail || notifyAll) {
				tagSize = FormatMemWriteTagAt(tag, sizeof(tag), "GPUBlockTransfer/", src, srcSize);
			}

			auto notifyingMemmove = [&](u32 d, u32 s, u32 sz) {
				const u8 *srcp = Memory::GetPointer(s);
				u8 *dstp = Memory::GetPointerWrite(d);
				memmove(dstp, srcp, sz);

				if (notifyDetail) {
					NotifyMemInfo(MemBlockFlags::READ, s, sz, tag, tagSize);
					NotifyMemInfo(MemBlockFlags::WRITE, d, sz, tag, tagSize);
				}
			};

			for (int y = 0; y < height; y++) {
				u32 srcLineStartAddr = srcBasePtr + ((y + srcY) * srcStride + srcX) * bpp;
				u32 dstLineStartAddr = dstBasePtr + ((y + dstY) * dstStride + dstX) * bpp;
				// If we already passed a wrap, we can use the quicker path.
				if ((srcLineStartAddr & 0x04800000) == 0x04800000)
					srcLineStartAddr &= ~0x00800000;
				if ((dstLineStartAddr & 0x04800000) == 0x04800000)
					dstLineStartAddr &= ~0x00800000;
				// These flags mean there's a wrap inside this line.
				bool srcLineWrap = !Memory::IsValidRange(srcLineStartAddr, bytesToCopy);
				bool dstLineWrap = !Memory::IsValidRange(dstLineStartAddr, bytesToCopy);

				if (!srcLineWrap && !dstLineWrap) {
					const u8 *srcp = Memory::GetPointer(srcLineStartAddr);
					u8 *dstp = Memory::GetPointerWrite(dstLineStartAddr);
					for (u32 i = 0; i < bytesToCopy; i += 64) {
						u32 chunk = i + 64 > bytesToCopy ? bytesToCopy - i : 64;
						memmove(dstp + i, srcp + i, chunk);
					}

					// If we're tracking detail, it's useful to have the gaps illustrated properly.
					if (notifyDetail) {
						NotifyMemInfo(MemBlockFlags::READ, srcLineStartAddr, bytesToCopy, tag, tagSize);
						NotifyMemInfo(MemBlockFlags::WRITE, dstLineStartAddr, bytesToCopy, tag, tagSize);
					}
				} else {
					// We can wrap at any point, so along with overlap this gets a bit complicated.
					// We're just going to do this the slow and easy way.
					u32 srcLinePos = srcLineStartAddr;
					u32 dstLinePos = dstLineStartAddr;
					for (u32 i = 0; i < bytesToCopy; i += 64) {
						u32 chunk = i + 64 > bytesToCopy ? bytesToCopy - i : 64;
						u32 srcValid = Memory::ValidSize(srcLinePos, chunk);
						u32 dstValid = Memory::ValidSize(dstLinePos, chunk);

						// First chunk, for which both are valid.
						u32 bothSize = std::min(srcValid, dstValid);
						if (bothSize != 0)
							notifyingMemmove(dstLinePos, srcLinePos, bothSize);

						// Now, whichever side has more valid (or the rest, if only one side must wrap.)
						u32 exclusiveSize = std::max(srcValid, dstValid) - bothSize;
						if (exclusiveSize != 0 && srcValid >= dstValid) {
							notifyingMemmove(PSP_GetVidMemBase(), srcLineStartAddr + bothSize, exclusiveSize);
						} else if (exclusiveSize != 0 && srcValid < dstValid) {
							notifyingMemmove(dstLineStartAddr + bothSize, PSP_GetVidMemBase(), exclusiveSize);
						}

						// Finally, if both src and dst wrapped, that portion.
						u32 wrappedSize = chunk - bothSize - exclusiveSize;
						if (wrappedSize != 0 && srcValid >= dstValid) {
							notifyingMemmove(PSP_GetVidMemBase() + exclusiveSize, PSP_GetVidMemBase(), wrappedSize);
						} else if (wrappedSize != 0 && srcValid < dstValid) {
							notifyingMemmove(PSP_GetVidMemBase(), PSP_GetVidMemBase() + exclusiveSize, wrappedSize);
						}

						srcLinePos += chunk;
						dstLinePos += chunk;
						if ((srcLinePos & 0x04800000) == 0x04800000)
							srcLinePos &= ~0x00800000;
						if ((dstLinePos & 0x04800000) == 0x04800000)
							dstLinePos &= ~0x00800000;
					}
				}
			}

			if (notifyAll) {
				if (srcWraps) {
					u32 validSize = Memory::ValidSize(src, srcSize);
					NotifyMemInfo(MemBlockFlags::READ, src, validSize, tag, tagSize);
					NotifyMemInfo(MemBlockFlags::READ, PSP_GetVidMemBase(), srcSize - validSize, tag, tagSize);
				} else {
					NotifyMemInfo(MemBlockFlags::READ, src, srcSize, tag, tagSize);
				}
				if (dstWraps) {
					u32 validSize = Memory::ValidSize(dst, dstSize);
					NotifyMemInfo(MemBlockFlags::WRITE, dst, validSize, tag, tagSize);
					NotifyMemInfo(MemBlockFlags::WRITE, PSP_GetVidMemBase(), dstSize - validSize, tag, tagSize);
				} else {
					NotifyMemInfo(MemBlockFlags::WRITE, dst, dstSize, tag, tagSize);
				}
			}
		} else if (srcValid && dstValid) {
			u32 bytesToCopy = width * bpp;
			bool notifyDetail = MemBlockInfoDetailed(bytesToCopy);
			bool notifyAll = !notifyDetail && MemBlockInfoDetailed(srcSize, dstSize);
			if (notifyDetail || notifyAll) {
				tagSize = FormatMemWriteTagAt(tag, sizeof(tag), "GPUBlockTransfer/", src, srcSize);
			}

			for (int y = 0; y < height; y++) {
				u32 srcLineStartAddr = srcBasePtr + ((y + srcY) * srcStride + srcX) * bpp;
				u32 dstLineStartAddr = dstBasePtr + ((y + dstY) * dstStride + dstX) * bpp;

				const u8 *srcp = Memory::GetPointer(srcLineStartAddr);
				u8 *dstp = Memory::GetPointerWrite(dstLineStartAddr);
				memcpy(dstp, srcp, bytesToCopy);

				// If we're tracking detail, it's useful to have the gaps illustrated properly.
				if (notifyDetail) {
					NotifyMemInfo(MemBlockFlags::READ, srcLineStartAddr, bytesToCopy, tag, tagSize);
					NotifyMemInfo(MemBlockFlags::WRITE, dstLineStartAddr, bytesToCopy, tag, tagSize);
				}
			}

			if (notifyAll) {
				NotifyMemInfo(MemBlockFlags::READ, src, srcSize, tag, tagSize);
				NotifyMemInfo(MemBlockFlags::WRITE, dst, dstSize, tag, tagSize);
			}
		} else {
			// This seems to cause the GE to require a break/reset on a PSP.
			// TODO: Handle that and figure out which bytes are still copied?
			ERROR_LOG_REPORT_ONCE(invalidtransfer, Log::G3D, "Block transfer invalid: %08x/%x -> %08x/%x, %ix%ix%i (%i,%i)->(%i,%i)", srcBasePtr, srcStride, dstBasePtr, dstStride, width, height, bpp, srcX, srcY, dstX, dstY);
		}

		if (framebufferManager_) {
			// Fixes Gran Turismo's funky text issue, since it overwrites the current texture.
			textureCache_->Invalidate(dstBasePtr + (dstY * dstStride + dstX) * bpp, height * dstStride * bpp, GPU_INVALIDATE_HINT);
			framebufferManager_->NotifyBlockTransferAfter(dstBasePtr, dstStride, dstX, dstY, srcBasePtr, srcStride, srcX, srcY, width, height, bpp, skipDrawReason);
		}
	}

	// TODO: Correct timing appears to be 1.9, but erring a bit low since some of our other timing is inaccurate.
	cyclesExecuted += ((height * width * bpp) * 16) / 10;
}

bool GPUCommon::PerformMemoryCopy(u32 dest, u32 src, int size, GPUCopyFlag flags) {
	// Track stray copies of a framebuffer in RAM. MotoGP does this.
	if (framebufferManager_->MayIntersectFramebufferColor(src) || framebufferManager_->MayIntersectFramebufferColor(dest)) {
		if (!framebufferManager_->NotifyFramebufferCopy(src, dest, size, flags, gstate_c.skipDrawReason)) {
			// We use matching values in PerformReadbackToMemory/PerformWriteColorFromMemory.
			// Since they're identical we don't need to copy.
			if (dest != src) {
				if (Memory::IsValidRange(dest, size) && Memory::IsValidRange(src, size)) {
					memcpy(Memory::GetPointerWriteUnchecked(dest), Memory::GetPointerUnchecked(src), size);
				}
				if (MemBlockInfoDetailed(size)) {
					NotifyMemInfoCopy(dest, src, size, "GPUMemcpy/");
				}
			}
		}
		InvalidateCache(dest, size, GPU_INVALIDATE_HINT);
		return true;
	}

	if (MemBlockInfoDetailed(size)) {
		NotifyMemInfoCopy(dest, src, size, "GPUMemcpy/");
	}
	InvalidateCache(dest, size, GPU_INVALIDATE_HINT);
	if (!(flags & GPUCopyFlag::DEBUG_NOTIFIED))
		GPURecord::NotifyMemcpy(dest, src, size);
	return false;
}

bool GPUCommon::PerformMemorySet(u32 dest, u8 v, int size) {
	// This may indicate a memset, usually to 0, of a framebuffer.
	if (framebufferManager_->MayIntersectFramebufferColor(dest)) {
		Memory::Memset(dest, v, size, "GPUMemset");
		if (!framebufferManager_->NotifyFramebufferCopy(dest, dest, size, GPUCopyFlag::MEMSET, gstate_c.skipDrawReason)) {
			InvalidateCache(dest, size, GPU_INVALIDATE_HINT);
		}
		return true;
	}

	NotifyMemInfo(MemBlockFlags::WRITE, dest, size, "GPUMemset");
	// Or perhaps a texture, let's invalidate.
	InvalidateCache(dest, size, GPU_INVALIDATE_HINT);
	GPURecord::NotifyMemset(dest, v, size);
	return false;
}

bool GPUCommon::PerformReadbackToMemory(u32 dest, int size) {
	if (Memory::IsVRAMAddress(dest)) {
		return PerformMemoryCopy(dest, dest, size, GPUCopyFlag::FORCE_DST_MATCH_MEM);
	}
	return false;
}

bool GPUCommon::PerformWriteColorFromMemory(u32 dest, int size) {
	if (Memory::IsVRAMAddress(dest)) {
		GPURecord::NotifyUpload(dest, size);
		return PerformMemoryCopy(dest, dest, size, GPUCopyFlag::FORCE_SRC_MATCH_MEM | GPUCopyFlag::DEBUG_NOTIFIED);
	}
	return false;
}

void GPUCommon::PerformWriteFormattedFromMemory(u32 addr, int size, int frameWidth, GEBufferFormat format) {
	if (Memory::IsVRAMAddress(addr)) {
		framebufferManager_->PerformWriteFormattedFromMemory(addr, size, frameWidth, format);
	}
	textureCache_->NotifyWriteFormattedFromMemory(addr, size, frameWidth, format);
	InvalidateCache(addr, size, GPU_INVALIDATE_SAFE);
}

bool GPUCommon::PerformWriteStencilFromMemory(u32 dest, int size, WriteStencil flags) {
	if (framebufferManager_->MayIntersectFramebufferColor(dest)) {
		framebufferManager_->PerformWriteStencilFromMemory(dest, size, flags);
		return true;
	}
	return false;
}

bool GPUCommon::GetCurrentSimpleVertices(int count, std::vector<GPUDebugVertex> &vertices, std::vector<u16> &indices) {
	gstate_c.UpdateUVScaleOffset();
	return drawEngineCommon_->GetCurrentSimpleVertices(count, vertices, indices);
}

bool GPUCommon::DescribeCodePtr(const u8 *ptr, std::string &name) {
	// The only part of GPU emulation (other than software) that jits is the vertex decoder, currently,
	// which is owned by the drawengine.
	return drawEngineCommon_->DescribeCodePtr(ptr, name);
}<|MERGE_RESOLUTION|>--- conflicted
+++ resolved
@@ -917,14 +917,10 @@
 
 	const u32 target = gstate_c.getRelativeAddress(op & 0x00FFFFFC);
 	if (!Memory::IsValidAddress(target)) {
-<<<<<<< HEAD
-		ERROR_LOG(G3D, "CALL to illegal address %08x - ignoring! data=%06x", target, op & 0x00FFFFFF);
+		ERROR_LOG(Log::G3D, "CALL to illegal address %08x - ignoring! data=%06x", target, op & 0x00FFFFFF);
 		if (g_Config.bIgnoreBadMemAccess) {
 			return;
 		}
-=======
-		ERROR_LOG(Log::G3D, "CALL to illegal address %08x - ignoring! data=%06x", target, op & 0x00FFFFFF);
->>>>>>> fb80ad63
 		UpdateState(GPUSTATE_ERROR);
 		return;
 	}
