--- conflicted
+++ resolved
@@ -2034,32 +2034,20 @@
 }
 void ARMXEmitter::VFMA(u32 Size, ARMReg Vd, ARMReg Vn, ARMReg Vm)
 {
-<<<<<<< HEAD
+	_dbg_assert_msg_(JIT, Size == F_32, "Passed invalid size to FP-only NEON instruction");
 	_dbg_assert_msg_(JIT, Vd >= D0, "Pass invalid register to %s", __FUNCTION__);
 	_dbg_assert_msg_(JIT, cpu_info.bNEON, "Can't use %s when CPU doesn't support it", __FUNCTION__);
 	_dbg_assert_msg_(JIT, cpu_info.bVFPv4, "Can't use %s when CPU doesn't support it", __FUNCTION__);
-=======
+	bool register_quad = Vd >= Q0;
+
+	Write32((0xF2 << 24) | EncodeVn(Vn) | EncodeVd(Vd) | (0xC1 << 4) | (register_quad << 6) | EncodeVm(Vm));
+}
+void ARMXEmitter::VFMS(u32 Size, ARMReg Vd, ARMReg Vn, ARMReg Vm)
+{
 	_dbg_assert_msg_(JIT, Size == F_32, "Passed invalid size to FP-only NEON instruction");
-	_dbg_assert_msg_(JIT, Vd >= D0, "Pass invalid register to " __FUNCTION__);
-	_dbg_assert_msg_(JIT, cpu_info.bNEON, "Can't use " __FUNCTION__ " when CPU doesn't support it");
-	_dbg_assert_msg_(JIT, cpu_info.bVFPv4, "Can't use " __FUNCTION__ " when CPU doesn't support it");
->>>>>>> c0392e10
-	bool register_quad = Vd >= Q0;
-
-	Write32((0xF2 << 24) | EncodeVn(Vn) | EncodeVd(Vd) | (0xC1 << 4) | (register_quad << 6) | EncodeVm(Vm));
-}
-void ARMXEmitter::VFMS(u32 Size, ARMReg Vd, ARMReg Vn, ARMReg Vm)
-{
-<<<<<<< HEAD
 	_dbg_assert_msg_(JIT, Vd >= D0, "Pass invalid register to %s", __FUNCTION__);
 	_dbg_assert_msg_(JIT, cpu_info.bNEON, "Can't use %s when CPU doesn't support it", __FUNCTION__);
 	_dbg_assert_msg_(JIT, cpu_info.bVFPv4, "Can't use %s when CPU doesn't support it", __FUNCTION__);
-=======
-	_dbg_assert_msg_(JIT, Size == F_32, "Passed invalid size to FP-only NEON instruction");
-	_dbg_assert_msg_(JIT, Vd >= D0, "Pass invalid register to " __FUNCTION__);
-	_dbg_assert_msg_(JIT, cpu_info.bNEON, "Can't use " __FUNCTION__ " when CPU doesn't support it");
-	_dbg_assert_msg_(JIT, cpu_info.bVFPv4, "Can't use " __FUNCTION__ " when CPU doesn't support it");
->>>>>>> c0392e10
 	bool register_quad = Vd >= Q0;
 
 	Write32((0xF2 << 24) | (1 << 21) | EncodeVn(Vn) | EncodeVd(Vd) | (0xC1 << 4) | (register_quad << 6) | EncodeVm(Vm));
@@ -2613,10 +2601,7 @@
 	_dbg_assert_msg_(JIT, Vm >= Q0, "Pass invalid register to %s", __FUNCTION__);
 	_dbg_assert_msg_(JIT, Vd >= D0 && Vd <= D31, "Pass invalid register to %s", __FUNCTION__);
 	_dbg_assert_msg_(JIT, cpu_info.bNEON, "Can't use %s when CPU doesn't support it", __FUNCTION__);
-<<<<<<< HEAD
-=======
 	_dbg_assert_msg_(JIT, (Size & I_8) == 0, "%s cannot narrow from I_8", __FUNCTION__);
->>>>>>> c0392e10
 
 	// For consistency with assembler syntax and VMOVL - encode one size down.
 	int halfSize = encodedSize(Size) - 1;
