--- conflicted
+++ resolved
@@ -200,11 +200,7 @@
 		gl_extensions.gpuVendor = GPU_VENDOR_UNKNOWN;
 	}
 
-<<<<<<< HEAD
-	INFO_LOG(G3D, "GPU Vendor : %s ; renderer: %s version str: %s ; GLSL version str: %s", cvendor ? cvendor : "N/A", renderer, versionStr ? versionStr : "N/A", glslVersionStr ? glslVersionStr : "N/A");
-=======
-	INFO_LOG(Log::G3D, "GPU Vendor : %s ; renderer: %s version str: %s ; GLSL version str: %s", cvendor ? cvendor : "N/A", renderer ? renderer : "N/A", versionStr ? versionStr : "N/A", glslVersionStr ? glslVersionStr : "N/A");
->>>>>>> 496ccfe7
+	INFO_LOG(Log::G3D, "GPU Vendor : %s ; renderer: %s version str: %s ; GLSL version str: %s", cvendor ? cvendor : "N/A", renderer, versionStr ? versionStr : "N/A", glslVersionStr ? glslVersionStr : "N/A");
 
 	strncpy(gl_extensions.model, renderer, sizeof(gl_extensions.model));
 	gl_extensions.model[sizeof(gl_extensions.model) - 1] = 0;
