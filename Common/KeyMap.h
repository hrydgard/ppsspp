--- conflicted
+++ resolved
@@ -29,7 +29,6 @@
 #define KEYMAP_ERROR_UNKNOWN_KEY 0
 
 enum {
-<<<<<<< HEAD
 	VIRTKEY_FIRST = 0x40000001,
 	VIRTKEY_AXIS_X_MIN = 0x40000001,
 	VIRTKEY_AXIS_Y_MIN = 0x40000002,
@@ -59,31 +58,7 @@
 	VIRTKEY_TEXTURE_REPLACE = 0x4000001A,
 	VIRTKEY_SCREENSHOT = 0x4000001B,
 	VIRTKEY_MUTE_TOGGLE = 0x4000001C,
-=======
-	VIRTKEY_FIRST = 0x10000,
-	VIRTKEY_AXIS_X_MIN = 0x10000,
-	VIRTKEY_AXIS_Y_MIN = 0x10001,
-	VIRTKEY_AXIS_X_MAX = 0x10002,
-	VIRTKEY_AXIS_Y_MAX = 0x10003,
-	VIRTKEY_RAPID_FIRE = 0x10004,
-	VIRTKEY_UNTHROTTLE = 0x10005,
-	VIRTKEY_PAUSE = 0x10006,
-	VIRTKEY_SPEED_TOGGLE = 0x10007,
-	VIRTKEY_AXIS_RIGHT_X_MIN = 0x10008,
-	VIRTKEY_AXIS_RIGHT_Y_MIN = 0x10009,
-	VIRTKEY_AXIS_RIGHT_X_MAX = 0x1000a,
-	VIRTKEY_AXIS_RIGHT_Y_MAX = 0x1000b,
-	VIRTKEY_REWIND = 0x1000c,
-	VIRTKEY_SAVE_STATE = 0x1000d,
-	VIRTKEY_LOAD_STATE = 0x1000e,
-	VIRTKEY_NEXT_SLOT  = 0x1000f,
-	VIRTKEY_TOGGLE_FULLSCREEN = 0x10010,
-	VIRTKEY_ANALOG_LIGHTLY = 0x10011,
-	VIRTKEY_AXIS_SWAP = 0x10012,
-	VIRTKEY_DEVMENU = 0x10013,
-	VIRTKEY_FRAME_ADVANCE = 0x10014,
-	VIRTKEY_OPENCHAT = 0x10015,
->>>>>>> 5382efd4
+	VIRTKEY_OPENCHAT = 0x4000001D,
 	VIRTKEY_LAST,
 	VIRTKEY_COUNT = VIRTKEY_LAST - VIRTKEY_FIRST
 };
