--- conflicted
+++ resolved
@@ -103,18 +103,11 @@
 }
 
 void I18NCategory::SetMap(const std::map<std::string, std::string> &m) {
-<<<<<<< HEAD
 	for (const auto &[key, value] : m) {
 		if (map_.find(key) == map_.end()) {
 			std::string text = ReplaceAll(value, "\\n", "\n");
+			_dbg_assert_(key.find('\n') == std::string::npos);
 			map_[key] = I18NEntry(text);
-=======
-	for (auto iter = m.begin(); iter != m.end(); ++iter) {
-		if (map_.find(iter->first) == map_.end()) {
-			std::string text = ReplaceAll(iter->second, "\\n", "\n");
-			_dbg_assert_(iter->first.find('\n') == std::string::npos);
-			map_[iter->first] = I18NEntry(text);
->>>>>>> c24310f7
 		}
 	}
 }
