// Copyright (c) 2013- PPSSPP Project.

// This program is free software: you can redistribute it and/or modify
// it under the terms of the GNU General Public License as published by
// the Free Software Foundation, version 2.0 or later versions.

// This program is distributed in the hope that it will be useful,
// but WITHOUT ANY WARRANTY; without even the implied warranty of
// MERCHANTABILITY or FITNESS FOR A PARTICULAR PURPOSE.  See the
// GNU General Public License 2.0 for more details.

// A copy of the GPL 2.0 should have been included with the program.
// If not, see http://www.gnu.org/licenses/

// Official git repository and contact information can be found at
// https://github.com/hrydgard/ppsspp and http://www.ppsspp.org/.

#include "ppsspp_config.h"
#include <algorithm>
#include <deque>
#include <mutex>

#include "Common/Render/TextureAtlas.h"
#include "Common/UI/Root.h"
#include "Common/UI/UI.h"
#include "Common/UI/Context.h"
#include "Common/UI/View.h"
#include "Common/UI/ViewGroup.h"

#include "Common/Log.h"
#include "Common/Data/Color/RGBAUtil.h"
#include "Common/Data/Text/I18n.h"
#include "Common/Input/KeyCodes.h"
#include "Common/Input/InputState.h"
#include "Common/System/Display.h"
#include "Common/System/System.h"
#include "Core/KeyMap.h"
#include "Core/Host.h"
#include "Core/HLE/sceCtrl.h"
#include "Core/System.h"
#include "Core/Config.h"
#include "UI/ControlMappingScreen.h"
#include "UI/GameSettingsScreen.h"

class SingleControlMapper : public UI::LinearLayout {
public:
	SingleControlMapper(ControlMappingScreen *ctrlScreen, int pspKey, std::string keyName, ScreenManager *scrm, UI::LinearLayoutParams *layoutParams = 0);

	void Update() override;
	int GetPspKey() const { return pspKey_; }
private:
	void Refresh();

	UI::EventReturn OnAdd(UI::EventParams &params);
	UI::EventReturn OnAddMouse(UI::EventParams &params);
	UI::EventReturn OnDelete(UI::EventParams &params);
	UI::EventReturn OnReplace(UI::EventParams &params);
	UI::EventReturn OnReplaceAll(UI::EventParams &params);

	void MappedCallback(KeyDef key);

	enum Action {
		NONE,
		REPLACEONE,
		REPLACEALL,
		ADD,
	};

	ControlMappingScreen *ctrlScreen_;
	Action action_;
	int actionIndex_;
	int pspKey_;
	std::string keyName_;
	ScreenManager *scrm_;
	bool refresh_;
};

SingleControlMapper::SingleControlMapper(ControlMappingScreen *ctrlScreen, int pspKey, std::string keyName, ScreenManager *scrm, UI::LinearLayoutParams *layoutParams)
	: UI::LinearLayout(UI::ORIENT_VERTICAL, layoutParams), ctrlScreen_(ctrlScreen), action_(NONE), pspKey_(pspKey), keyName_(keyName), scrm_(scrm), refresh_(false) {
	Refresh();
}

void SingleControlMapper::Update() {
	if (refresh_) {
		refresh_ = false;
		Refresh();
		host->UpdateUI();
	}
}

void SingleControlMapper::Refresh() {
	bool hasFocus = UI::GetFocusedView() == this;
	Clear();
	auto mc = GetI18NCategory("MappableControls");

	std::map<std::string, ImageID> keyImages;
	keyImages["Circle"] = ImageID("I_CIRCLE");
	keyImages["Cross"] = ImageID("I_CROSS");
	keyImages["Square"] = ImageID("I_SQUARE");
	keyImages["Triangle"] = ImageID("I_TRIANGLE");
	keyImages["Start"] = ImageID("I_START");
	keyImages["Select"] = ImageID("I_SELECT");
	keyImages["L"] = ImageID("I_L");
	keyImages["R"] = ImageID("I_R");

	using namespace UI;

	float itemH = 45;

	LinearLayout *root = Add(new LinearLayout(ORIENT_HORIZONTAL, new LinearLayoutParams(550, WRAP_CONTENT)));
	root->SetSpacing(3.0f);

	auto iter = keyImages.find(keyName_);
	// First, look among images.
	if (iter != keyImages.end()) {
		Choice *c = root->Add(new Choice(iter->second, new LinearLayoutParams(200, itemH)));
		c->OnClick.Handle(this, &SingleControlMapper::OnReplaceAll);
	} else {
		// No image? Let's translate.
		Choice *c = new Choice(mc->T(keyName_.c_str()), new LinearLayoutParams(200, itemH));
		c->SetCentered(true);
		root->Add(c)->OnClick.Handle(this, &SingleControlMapper::OnReplaceAll);
	}

	Choice *p = root->Add(new Choice(" + ", new LayoutParams(WRAP_CONTENT, itemH)));
	p->OnClick.Handle(this, &SingleControlMapper::OnAdd);
	if (g_Config.bMouseControl) {
		Choice *p = root->Add(new Choice("M", new LayoutParams(WRAP_CONTENT, itemH)));
		p->OnClick.Handle(this, &SingleControlMapper::OnAddMouse);
	}

	LinearLayout *rightColumn = root->Add(new LinearLayout(ORIENT_VERTICAL, new LinearLayoutParams(FILL_PARENT, WRAP_CONTENT, 1.0f)));
	rightColumn->SetSpacing(2.0f);
	std::vector<KeyDef> mappings;
	KeyMap::KeyFromPspButton(pspKey_, &mappings, false);

	for (size_t i = 0; i < mappings.size(); i++) {
		std::string deviceName = GetDeviceName(mappings[i].deviceId);
		std::string keyName = KeyMap::GetKeyOrAxisName(mappings[i].keyCode);

		LinearLayout *row = rightColumn->Add(new LinearLayout(ORIENT_HORIZONTAL, new LinearLayoutParams(FILL_PARENT, WRAP_CONTENT)));
		row->SetSpacing(1.0f);

		Choice *c = row->Add(new Choice(deviceName + "." + keyName, new LinearLayoutParams(FILL_PARENT, itemH, 1.0f)));
		char tagbuf[16];
		sprintf(tagbuf, "%i", (int)i);
		c->SetTag(tagbuf);
		c->OnClick.Handle(this, &SingleControlMapper::OnReplace);

		Choice *d = row->Add(new Choice(" X ", new LayoutParams(WRAP_CONTENT, itemH)));
		d->SetTag(tagbuf);
		d->OnClick.Handle(this, &SingleControlMapper::OnDelete);
	}

	if (mappings.size() == 0) {
		// look like an empty line
		Choice *c = rightColumn->Add(new Choice("", new LinearLayoutParams(FILL_PARENT, itemH)));
		c->OnClick.Handle(this, &SingleControlMapper::OnAdd);
	}

	if (hasFocus)
		this->SetFocus();
}

void SingleControlMapper::MappedCallback(KeyDef kdf) {
	switch (action_) {
	case ADD:
		KeyMap::SetKeyMapping(pspKey_, kdf, false);
		break;
	case REPLACEALL:
		KeyMap::SetKeyMapping(pspKey_, kdf, true);
		break;
	case REPLACEONE:
		KeyMap::g_controllerMap[pspKey_][actionIndex_] = kdf;
		KeyMap::g_controllerMapGeneration++;
		break;
	default:
		;
	}
	g_Config.bMapMouse = false;
	refresh_ = true;
	ctrlScreen_->KeyMapped(pspKey_);
	// After this, we do not exist any more. So the refresh_ = true is probably irrelevant.
}

UI::EventReturn SingleControlMapper::OnReplace(UI::EventParams &params) {
	actionIndex_ = atoi(params.v->Tag().c_str());
	action_ = REPLACEONE;
	auto km = GetI18NCategory("KeyMapping");
	scrm_->push(new KeyMappingNewKeyDialog(pspKey_, true, std::bind(&SingleControlMapper::MappedCallback, this, std::placeholders::_1), km));
	return UI::EVENT_DONE;
}

UI::EventReturn SingleControlMapper::OnReplaceAll(UI::EventParams &params) {
	action_ = REPLACEALL;
	auto km = GetI18NCategory("KeyMapping");
	scrm_->push(new KeyMappingNewKeyDialog(pspKey_, true, std::bind(&SingleControlMapper::MappedCallback, this, std::placeholders::_1), km));
	return UI::EVENT_DONE;
}

UI::EventReturn SingleControlMapper::OnAdd(UI::EventParams &params) {
	action_ = ADD;
	auto km = GetI18NCategory("KeyMapping");
	scrm_->push(new KeyMappingNewKeyDialog(pspKey_, true, std::bind(&SingleControlMapper::MappedCallback, this, std::placeholders::_1), km));
	return UI::EVENT_DONE;
}
UI::EventReturn SingleControlMapper::OnAddMouse(UI::EventParams &params) {
	action_ = ADD;
	g_Config.bMapMouse = true;
	auto km = GetI18NCategory("KeyMapping");
	scrm_->push(new KeyMappingNewMouseKeyDialog(pspKey_, true, std::bind(&SingleControlMapper::MappedCallback, this, std::placeholders::_1), km));
	return UI::EVENT_DONE;
}

UI::EventReturn SingleControlMapper::OnDelete(UI::EventParams &params) {
	int index = atoi(params.v->Tag().c_str());
	KeyMap::g_controllerMap[pspKey_].erase(KeyMap::g_controllerMap[pspKey_].begin() + index);
	KeyMap::g_controllerMapGeneration++;
	refresh_ = true;
	return UI::EVENT_DONE;
}

void ControlMappingScreen::CreateViews() {
	using namespace UI;
	mappers_.clear();

	auto km = GetI18NCategory("KeyMapping");

	root_ = new LinearLayout(ORIENT_HORIZONTAL);

	LinearLayout *leftColumn = new LinearLayout(ORIENT_VERTICAL, new LinearLayoutParams(200, FILL_PARENT, Margins(10, 0, 0, 10)));
	leftColumn->Add(new Choice(km->T("Clear All")))->OnClick.Handle(this, &ControlMappingScreen::OnClearMapping);
	leftColumn->Add(new Choice(km->T("Default All")))->OnClick.Handle(this, &ControlMappingScreen::OnDefaultMapping);

	std::string sysName = System_GetProperty(SYSPROP_NAME);
	// If there's a builtin controller, restore to default should suffice. No need to conf the controller on top.
	if (!KeyMap::HasBuiltinController(sysName) && KeyMap::GetSeenPads().size()) {
		leftColumn->Add(new Choice(km->T("Autoconfigure")))->OnClick.Handle(this, &ControlMappingScreen::OnAutoConfigure);
	}

	leftColumn->Add(new Spacer(new LinearLayoutParams(1.0f)));
	AddStandardBack(leftColumn);

	rightScroll_ = new ScrollView(ORIENT_VERTICAL, new LinearLayoutParams(1.0f));
	rightScroll_->SetTag("ControlMapping");
	rightScroll_->SetScrollToTop(false);
	LinearLayout *rightColumn = new LinearLayoutList(ORIENT_VERTICAL, new LinearLayoutParams(1.0f));
	rightScroll_->Add(rightColumn);

	root_->Add(leftColumn);
	root_->Add(rightScroll_);

	std::vector<KeyMap::KeyMap_IntStrPair> mappableKeys = KeyMap::GetMappableKeys();
	for (size_t i = 0; i < mappableKeys.size(); i++) {
		SingleControlMapper *mapper = rightColumn->Add(new SingleControlMapper(this, mappableKeys[i].key, mappableKeys[i].name, screenManager(), new LinearLayoutParams(FILL_PARENT, WRAP_CONTENT)));
		mappers_.push_back(mapper);
	}
}

UI::EventReturn ControlMappingScreen::OnClearMapping(UI::EventParams &params) {
	KeyMap::g_controllerMap.clear();
	RecreateViews();
	return UI::EVENT_DONE;
}

UI::EventReturn ControlMappingScreen::OnDefaultMapping(UI::EventParams &params) {
	KeyMap::RestoreDefault();
	RecreateViews();
	return UI::EVENT_DONE;
}

UI::EventReturn ControlMappingScreen::OnAutoConfigure(UI::EventParams &params) {
	std::vector<std::string> items;
	const auto seenPads = KeyMap::GetSeenPads();
	for (auto s = seenPads.begin(), end = seenPads.end(); s != end; ++s) {
		items.push_back(*s);
	}
	auto km = GetI18NCategory("KeyMapping");
	ListPopupScreen *autoConfList = new ListPopupScreen(km->T("Autoconfigure for device"), items, -1);
	if (params.v)
		autoConfList->SetPopupOrigin(params.v);
	screenManager()->push(autoConfList);
	return UI::EVENT_DONE;
}

void ControlMappingScreen::dialogFinished(const Screen *dialog, DialogResult result) {
	if (result == DR_OK && dialog->tag() == "listpopup") {
		ListPopupScreen *popup = (ListPopupScreen *)dialog;
		KeyMap::AutoConfForPad(popup->GetChoiceString());
		RecreateViews();
	}
}

void ControlMappingScreen::KeyMapped(int pspkey) {  // Notification to let us refocus the same one after recreating views.
	for (size_t i = 0; i < mappers_.size(); i++) {
		if (mappers_[i]->GetPspKey() == pspkey)
			SetFocusedView(mappers_[i]);
	}
}

void KeyMappingNewKeyDialog::CreatePopupContents(UI::ViewGroup *parent) {
	using namespace UI;

	auto km = GetI18NCategory("KeyMapping");
	auto mc = GetI18NCategory("MappableControls");

	std::string pspButtonName = KeyMap::GetPspButtonName(this->pspBtn_);

	parent->Add(new TextView(std::string(km->T("Map a new key for")) + " " + mc->T(pspButtonName), new LinearLayoutParams(Margins(10,0))));
}

bool KeyMappingNewKeyDialog::key(const KeyInput &key) {
	if (mapped_)
		return false;
	if (key.flags & KEY_DOWN) {
		if (key.keyCode == NKCODE_EXT_MOUSEBUTTON_1) {
			return true;
		}

		mapped_ = true;
		KeyDef kdf(key.deviceId, key.keyCode);
		TriggerFinish(DR_OK);
		if (callback_)
			callback_(kdf);
	}
	return true;
}

void KeyMappingNewMouseKeyDialog::CreatePopupContents(UI::ViewGroup *parent) {
	using namespace UI;

	auto km = GetI18NCategory("KeyMapping");

	parent->Add(new TextView(std::string(km->T("You can press ESC to cancel.")), new LinearLayoutParams(Margins(10, 0))));
}

bool KeyMappingNewMouseKeyDialog::key(const KeyInput &key) {
	if (mapped_)
		return false;
	if (key.flags & KEY_DOWN) {
		if (key.keyCode == NKCODE_ESCAPE) {
			TriggerFinish(DR_OK);
			g_Config.bMapMouse = false;
			return false;
		}

		mapped_ = true;
		KeyDef kdf(key.deviceId, key.keyCode);
		TriggerFinish(DR_OK);
		g_Config.bMapMouse = false;
		if (callback_)
			callback_(kdf);
	}
	return true;
}

static bool IgnoreAxisForMapping(int axis) {
	switch (axis) {
		// Ignore the accelerometer for mapping for now.
	case JOYSTICK_AXIS_ACCELEROMETER_X:
	case JOYSTICK_AXIS_ACCELEROMETER_Y:
	case JOYSTICK_AXIS_ACCELEROMETER_Z:
		return true;

		// Also ignore some weird axis events we get on Ouya.
	case JOYSTICK_AXIS_OUYA_UNKNOWN1:
	case JOYSTICK_AXIS_OUYA_UNKNOWN2:
	case JOYSTICK_AXIS_OUYA_UNKNOWN3:
	case JOYSTICK_AXIS_OUYA_UNKNOWN4:
		return true;

	default:
		return false;
	}
}


bool KeyMappingNewKeyDialog::axis(const AxisInput &axis) {
	if (mapped_)
		return false;
	if (IgnoreAxisForMapping(axis.axisId))
		return false;

	if (axis.value > AXIS_BIND_THRESHOLD) {
		mapped_ = true;
		KeyDef kdf(axis.deviceId, KeyMap::TranslateKeyCodeFromAxis(axis.axisId, 1));
		TriggerFinish(DR_OK);
		if (callback_)
			callback_(kdf);
	}

	if (axis.value < -AXIS_BIND_THRESHOLD) {
		mapped_ = true;
		KeyDef kdf(axis.deviceId, KeyMap::TranslateKeyCodeFromAxis(axis.axisId, -1));
		TriggerFinish(DR_OK);
		if (callback_)
			callback_(kdf);
	}
	return true;
}

bool KeyMappingNewMouseKeyDialog::axis(const AxisInput &axis) {
	if (mapped_)
		return false;
	if (IgnoreAxisForMapping(axis.axisId))
		return false;

	if (axis.value > AXIS_BIND_THRESHOLD) {
		mapped_ = true;
		KeyDef kdf(axis.deviceId, KeyMap::TranslateKeyCodeFromAxis(axis.axisId, 1));
		TriggerFinish(DR_OK);
		if (callback_)
			callback_(kdf);
	}

	if (axis.value < -AXIS_BIND_THRESHOLD) {
		mapped_ = true;
		KeyDef kdf(axis.deviceId, KeyMap::TranslateKeyCodeFromAxis(axis.axisId, -1));
		TriggerFinish(DR_OK);
		if (callback_)
			callback_(kdf);
	}
	return true;
}

enum class StickHistoryViewType {
	INPUT,
	OUTPUT
};

class JoystickHistoryView : public UI::InertView {
public:
	JoystickHistoryView(StickHistoryViewType type, std::string title, UI::LayoutParams *layoutParams = nullptr)
		: UI::InertView(layoutParams), title_(title), type_(type) {}
	void Draw(UIContext &dc) override;
	std::string DescribeText() const override { return "Analog Stick View"; }
	void Update() override;
	void SetXY(float x, float y) {
		curX_ = x;
		curY_ = y;
	}

private:
	struct Location {
		float x;
		float y;
	};

	float curX_ = 0.0f;
	float curY_ = 0.0f;

	std::deque<Location> locations_;
	int maxCount_ = 500;
	std::string title_;
	StickHistoryViewType type_;
};

void JoystickHistoryView::Draw(UIContext &dc) {
	const AtlasImage *image = dc.Draw()->GetAtlas()->getImage(ImageID("I_CROSS"));
	if (!image) {
		return;
	}
	float minRadius = std::min(bounds_.w, bounds_.h) * 0.5f - image->w;
	dc.Begin();
	dc.DrawTextShadow(title_.c_str(), bounds_.centerX(), bounds_.centerY() + minRadius + 5.0, 0xFFFFFFFF, ALIGN_TOP | ALIGN_HCENTER);
	dc.Flush();
	dc.BeginNoTex();
	dc.Draw()->RectOutline(bounds_.centerX() - minRadius, bounds_.centerY() - minRadius, minRadius * 2.0f, minRadius * 2.0f, 0x80FFFFFF);
	dc.Flush();
	dc.Begin();

	// First draw a grid.
	float dx = 1.0f / 10.0f;
	for (int ix = -10; ix <= 10; ix++) {
		// First draw vertical lines.
		float fx = ix * dx;
		for (int iy = -10; iy < 10; iy++) {
			float ax = fx;
			float ay = iy * dx;
			float bx = fx;
			float by = (iy + 1) * dx;

			if (type_ == StickHistoryViewType::OUTPUT) {
				ConvertAnalogStick(ax, ay);
				ConvertAnalogStick(bx, by);
			}

			ax = ax * minRadius + bounds_.centerX();
			ay = ay * minRadius + bounds_.centerY();

			bx = bx * minRadius + bounds_.centerX();
			by = by * minRadius + bounds_.centerY();

			dc.Draw()->Line(dc.theme->whiteImage, ax, ay, bx, by, 1.0, 0x70FFFFFF);
		}
	}

	for (int iy = -10; iy <= 10; iy++) {
		// Then horizontal.
		float fy = iy * dx;
		for (int ix = -10; ix < 10; ix++) {
			float ax = ix * dx;
			float ay = fy;
			float bx = (ix + 1) * dx;
			float by = fy;

			if (type_ == StickHistoryViewType::OUTPUT) {
				ConvertAnalogStick(ax, ay);
				ConvertAnalogStick(bx, by);
			}

			ax = ax * minRadius + bounds_.centerX();
			ay = ay * minRadius + bounds_.centerY();

			bx = bx * minRadius + bounds_.centerX();
			by = by * minRadius + bounds_.centerY();

			dc.Draw()->Line(dc.theme->whiteImage, ax, ay, bx, by, 1.0, 0x70FFFFFF);
		}
	}


	int a = maxCount_ - (int)locations_.size();
	for (auto iter = locations_.begin(); iter != locations_.end(); ++iter) {
		float x = bounds_.centerX() + minRadius * iter->x;
		float y = bounds_.centerY() - minRadius * iter->y;
		float alpha = (float)a / (float)(maxCount_ - 1);
		if (alpha < 0.0f) {
			alpha = 0.0f;
		}
		// Emphasize the newest (higher) ones.
		alpha = powf(alpha, 3.7f);
		// Highlight the output.
		if (alpha >= 1.0f && type_ == StickHistoryViewType::OUTPUT) {
			dc.Draw()->DrawImage(ImageID("I_CIRCLE"), x, y, 1.0f, colorAlpha(0xFFFFFF, 1.0), ALIGN_CENTER);
		} else {
			dc.Draw()->DrawImage(ImageID("I_CIRCLE"), x, y, 0.8f, colorAlpha(0xC0C0C0, alpha * 0.5f), ALIGN_CENTER);
		}
		a++;
	}
	dc.Flush();
}

void JoystickHistoryView::Update() {
	locations_.push_back(Location{ curX_, curY_ });
	if ((int)locations_.size() > maxCount_) {
		locations_.pop_front();
	}
}

AnalogSetupScreen::AnalogSetupScreen() {
	mapper_.SetCallbacks([](int vkey) {}, [](int vkey) {}, [&](int stick, float x, float y) {
		analogX_[stick] = x;
		analogY_[stick] = y;
	});
	mapper_.SetRawCallback([&](int stick, float x, float y) {
		rawX_[stick] = x;
		rawY_[stick] = y;
	});
}

void AnalogSetupScreen::update() {
	mapper_.Update();
	// We ignore the secondary stick for now and just use the two views
	// for raw and psp input.
	if (stickView_[0]) {
		stickView_[0]->SetXY(analogX_[0], analogY_[0]);
	}
	if (stickView_[1]) {
		stickView_[1]->SetXY(rawX_[0], rawY_[0]);
	}
	UIScreen::update();
}

bool AnalogSetupScreen::key(const KeyInput &key) {
	// Allow testing auto-rotation
	bool pauseTrigger = false;
	mapper_.Key(key, &pauseTrigger);

<<<<<<< HEAD
	if (axis.value > g_Config.fAxisBindThreshold || axis.value < -g_Config.fAxisBindThreshold) {
		char buf[512];
		snprintf(buf, sizeof(buf), "Axis: %d (value %1.3f) Device ID: %d",
			axis.axisId, axis.value, axis.deviceId);
		// Null-check just in case they weren't created yet.
		if (lastLastKeyEvent_ && lastKeyEvent_) {
			lastLastKeyEvent_->SetText(lastKeyEvent_->GetText());
			lastKeyEvent_->SetText(buf);
		}
=======
	if (UI::IsEscapeKey(key)) {
		TriggerFinish(DR_BACK);
>>>>>>> 15c17b9b
		return true;
	}
	return true;
}

bool AnalogSetupScreen::axis(const AxisInput &axis) {
	// We DON'T call UIScreen::Axis here! Otherwise it'll try to move the UI focus around.
	// UIScreen::axis(axis);

	// Instead we just send the input directly to the mapper, that we'll visualize.
	return mapper_.Axis(axis);
}

void AnalogSetupScreen::CreateViews() {
	using namespace UI;

	auto di = GetI18NCategory("Dialog");

	root_ = new LinearLayout(ORIENT_HORIZONTAL);

	LinearLayout *leftColumn = root_->Add(new LinearLayout(ORIENT_VERTICAL, new LinearLayoutParams(300.0f, FILL_PARENT)));
	LinearLayout *rightColumn = root_->Add(new LinearLayout(ORIENT_VERTICAL, new LinearLayoutParams(1.0f)));

	auto co = GetI18NCategory("Controls");
	ScrollView *scroll = leftColumn->Add(new ScrollView(ORIENT_VERTICAL, new LinearLayoutParams(1.0)));

	LinearLayout *scrollContents = scroll->Add(new LinearLayout(ORIENT_VERTICAL, new LinearLayoutParams(300.0f, WRAP_CONTENT)));

	scrollContents->Add(new ItemHeader(co->T("Analog Settings", "Analog Settings")));

	// TODO: Would be nicer if these didn't pop up...
	scrollContents->Add(new PopupSliderChoiceFloat(&g_Config.fAnalogDeadzone, 0.0f, 0.5f, co->T("Deadzone radius"), 0.01f, screenManager(), "/ 1.0"));
	scrollContents->Add(new PopupSliderChoiceFloat(&g_Config.fAnalogInverseDeadzone, 0.0f, 1.0f, co->T("Low end radius"), 0.01f, screenManager(), "/ 1.0"));
	scrollContents->Add(new PopupSliderChoiceFloat(&g_Config.fAnalogSensitivity, 0.0f, 2.0f, co->T("Sensitivity (scale)", "Sensitivity"), 0.01f, screenManager(), "x"));
	// TODO: This should probably be a slider.
	scrollContents->Add(new CheckBox(&g_Config.bAnalogIsCircular, co->T("Circular stick input")));
	scrollContents->Add(new PopupSliderChoiceFloat(&g_Config.fAnalogAutoRotSpeed, 0.0f, 20.0f, co->T("Auto-rotation speed"), 1.0f, screenManager()));
	scrollContents->Add(new Choice(co->T("Reset to defaults")))->OnClick.Handle(this, &AnalogSetupScreen::OnResetToDefaults);

	LinearLayout *theTwo = new LinearLayout(ORIENT_HORIZONTAL, new LinearLayoutParams(1.0f));

	stickView_[0] = theTwo->Add(new JoystickHistoryView(StickHistoryViewType::OUTPUT, co->T("Calibrated"), new LinearLayoutParams(1.0f)));
	stickView_[1] = theTwo->Add(new JoystickHistoryView(StickHistoryViewType::INPUT, co->T("Raw input"), new LinearLayoutParams(1.0f)));

	rightColumn->Add(theTwo);

	leftColumn->Add(new Button(di->T("Back"), new LayoutParams(FILL_PARENT, WRAP_CONTENT)))->OnClick.Handle<UIScreen>(this, &UIScreen::OnBack);
}

UI::EventReturn AnalogSetupScreen::OnResetToDefaults(UI::EventParams &e) {
	g_Config.fAnalogDeadzone = 0.15f;
	g_Config.fAnalogInverseDeadzone = 0.0f;
	g_Config.fAnalogSensitivity = 1.1f;
	g_Config.bAnalogIsCircular = false;
	g_Config.fAnalogAutoRotSpeed = 8.0f;
	return UI::EVENT_DONE;
}

bool TouchTestScreen::touch(const TouchInput &touch) {
	UIDialogScreenWithBackground::touch(touch);
	if (touch.flags & TOUCH_DOWN) {
		bool found = false;
		for (int i = 0; i < MAX_TOUCH_POINTS; i++) {
			if (touches_[i].id == touch.id) {
				WARN_LOG(SYSTEM, "Double touch");
				touches_[i].x = touch.x;
				touches_[i].y = touch.y;
				found = true;
			}
		}
		if (!found) {
			for (int i = 0; i < MAX_TOUCH_POINTS; i++) {
				if (touches_[i].id == -1) {
					touches_[i].id = touch.id;
					touches_[i].x = touch.x;
					touches_[i].y = touch.y;
					break;
				}
			}
		}
	}
	if (touch.flags & TOUCH_MOVE) {
		bool found = false;
		for (int i = 0; i < MAX_TOUCH_POINTS; i++) {
			if (touches_[i].id == touch.id) {
				touches_[i].x = touch.x;
				touches_[i].y = touch.y;
				found = true;
			}
		}
		if (!found) {
			WARN_LOG(SYSTEM, "Move without touch down: %d", touch.id);
		}
	}
	if (touch.flags & TOUCH_UP) {
		bool found = false;
		for (int i = 0; i < MAX_TOUCH_POINTS; i++) {
			if (touches_[i].id == touch.id) {
				found = true;
				touches_[i].id = -1;
				break;
			}
		}
		if (!found) {
			WARN_LOG(SYSTEM, "Touch release without touch down");
		}
	}
	return true;
}

void TouchTestScreen::CreateViews() {
	using namespace UI;

	auto di = GetI18NCategory("Dialog");
	auto gr = GetI18NCategory("Graphics");
	root_ = new LinearLayout(ORIENT_VERTICAL);
	LinearLayout *theTwo = new LinearLayout(ORIENT_VERTICAL, new LinearLayoutParams(1.0f));

	lastLastKeyEvent_ = theTwo->Add(new TextView("-", new LayoutParams(FILL_PARENT, WRAP_CONTENT)));
	lastLastKeyEvent_->SetTextColor(0x80FFFFFF);   // semi-transparent
	lastKeyEvent_ = theTwo->Add(new TextView("-", new LayoutParams(FILL_PARENT, WRAP_CONTENT)));

	root_->Add(theTwo);

#if !PPSSPP_PLATFORM(UWP)
	static const char *renderingBackend[] = { "OpenGL", "Direct3D 9", "Direct3D 11", "Vulkan" };
	PopupMultiChoice *renderingBackendChoice = root_->Add(new PopupMultiChoice(&g_Config.iGPUBackend, gr->T("Backend"), renderingBackend, (int)GPUBackend::OPENGL, ARRAY_SIZE(renderingBackend), gr->GetName(), screenManager()));
	renderingBackendChoice->OnChoice.Handle(this, &TouchTestScreen::OnRenderingBackend);

	if (!g_Config.IsBackendEnabled(GPUBackend::OPENGL))
		renderingBackendChoice->HideChoice((int)GPUBackend::OPENGL);
	if (!g_Config.IsBackendEnabled(GPUBackend::DIRECT3D9))
		renderingBackendChoice->HideChoice((int)GPUBackend::DIRECT3D9);
	if (!g_Config.IsBackendEnabled(GPUBackend::DIRECT3D11))
		renderingBackendChoice->HideChoice((int)GPUBackend::DIRECT3D11);
	if (!g_Config.IsBackendEnabled(GPUBackend::VULKAN))
		renderingBackendChoice->HideChoice((int)GPUBackend::VULKAN);
#endif

#if PPSSPP_PLATFORM(ANDROID)
	root_->Add(new Choice(gr->T("Recreate Activity")))->OnClick.Handle(this, &TouchTestScreen::OnRecreateActivity);
#endif
	root_->Add(new CheckBox(&g_Config.bImmersiveMode, gr->T("FullScreen", "Full Screen")))->OnClick.Handle(this, &TouchTestScreen::OnImmersiveModeChange);
	root_->Add(new Button(di->T("Back")))->OnClick.Handle<UIScreen>(this, &UIScreen::OnBack);
}

#if PPSSPP_PLATFORM(ANDROID)
extern int display_xres;
extern int display_yres;
#endif

bool TouchTestScreen::key(const KeyInput &key) {
	char buf[512];
	snprintf(buf, sizeof(buf), "Keycode: %d Device ID: %d [%s%s%s%s]", key.keyCode, key.deviceId,
		(key.flags & KEY_IS_REPEAT) ? "REP" : "",
		(key.flags & KEY_UP) ? "UP" : "",
		(key.flags & KEY_DOWN) ? "DOWN" : "",
		(key.flags & KEY_CHAR) ? "CHAR" : "");
	if (lastLastKeyEvent_ && lastKeyEvent_) {
		lastLastKeyEvent_->SetText(lastKeyEvent_->GetText());
		lastKeyEvent_->SetText(buf);
	}
	return true;
}

bool TouchTestScreen::axis(const AxisInput &axis) {

	// This is mainly to catch axis events that would otherwise get translated
	// into arrow keys, since seeing keyboard arrow key events appear when using
	// a controller would be confusing for the user.
	if (IgnoreAxisForMapping(axis.axisId))
		return false;

	const float AXIS_LOG_THRESHOLD = AXIS_BIND_THRESHOLD * 0.5f;
	if (axis.value > AXIS_LOG_THRESHOLD || axis.value < -AXIS_LOG_THRESHOLD) {
		char buf[512];
		snprintf(buf, sizeof(buf), "Axis: %d (value %1.3f) Device ID: %d",
			axis.axisId, axis.value, axis.deviceId);
		// Null-check just in case they weren't created yet.
		if (lastLastKeyEvent_ && lastKeyEvent_) {
			lastLastKeyEvent_->SetText(lastKeyEvent_->GetText());
			lastKeyEvent_->SetText(buf);
		}
	}
	return true;
}

void TouchTestScreen::render() {
	UIDialogScreenWithBackground::render();
	UIContext *ui_context = screenManager()->getUIContext();
	Bounds bounds = ui_context->GetLayoutBounds();

	ui_context->BeginNoTex();
	for (int i = 0; i < MAX_TOUCH_POINTS; i++) {
		if (touches_[i].id != -1) {
			ui_context->Draw()->Circle(touches_[i].x, touches_[i].y, 100.0, 3.0, 80, 0.0f, 0xFFFFFFFF, 1.0);
		}
	}
	ui_context->Flush();

	ui_context->Begin();

	char buffer[1024];
	for (int i = 0; i < MAX_TOUCH_POINTS; i++) {
		if (touches_[i].id != -1) {
			ui_context->Draw()->Circle(touches_[i].x, touches_[i].y, 100.0, 3.0, 80, 0.0f, 0xFFFFFFFF, 1.0);
			snprintf(buffer, sizeof(buffer), "%0.1fx%0.1f", touches_[i].x, touches_[i].y);
			ui_context->DrawText(buffer, touches_[i].x, touches_[i].y + (touches_[i].y > dp_yres - 100.0f ? -135.0f : 95.0f), 0xFFFFFFFF, ALIGN_HCENTER | FLAG_DYNAMIC_ASCII);
		}
	}

	snprintf(buffer, sizeof(buffer),
#if PPSSPP_PLATFORM(ANDROID)
		"display_res: %dx%d\n"
#endif
		"dp_res: %dx%d\n"
		"pixel_res: %dx%d\n"
		"g_dpi: %f\n"
		"g_dpi_scale: %0.3fx%0.3f\n"
		"g_dpi_scale_real: %0.3fx%0.3f\n",
#if PPSSPP_PLATFORM(ANDROID)
		display_xres, display_yres,
#endif
		dp_xres, dp_yres,
		pixel_xres, pixel_yres,
		g_dpi,
		g_dpi_scale_x, g_dpi_scale_y,
		g_dpi_scale_real_x, g_dpi_scale_real_y);

	ui_context->DrawTextShadow(buffer, bounds.centerX(), bounds.y + 20.0f, 0xFFFFFFFF, FLAG_DYNAMIC_ASCII);
	ui_context->Flush();
}

void RecreateActivity();

UI::EventReturn TouchTestScreen::OnImmersiveModeChange(UI::EventParams &e) {
	System_SendMessage("immersive", "");
	if (g_Config.iAndroidHwScale != 0) {
		RecreateActivity();
	}
	return UI::EVENT_DONE;
}

UI::EventReturn TouchTestScreen::OnRenderingBackend(UI::EventParams &e) {
	g_Config.Save("GameSettingsScreen::RenderingBackend");
	System_SendMessage("graphics_restart", "--touchscreentest");
	return UI::EVENT_DONE;
}

UI::EventReturn TouchTestScreen::OnRecreateActivity(UI::EventParams &e) {
	RecreateActivity();
	return UI::EVENT_DONE;
}<|MERGE_RESOLUTION|>--- conflicted
+++ resolved
@@ -577,20 +577,8 @@
 	bool pauseTrigger = false;
 	mapper_.Key(key, &pauseTrigger);
 
-<<<<<<< HEAD
-	if (axis.value > g_Config.fAxisBindThreshold || axis.value < -g_Config.fAxisBindThreshold) {
-		char buf[512];
-		snprintf(buf, sizeof(buf), "Axis: %d (value %1.3f) Device ID: %d",
-			axis.axisId, axis.value, axis.deviceId);
-		// Null-check just in case they weren't created yet.
-		if (lastLastKeyEvent_ && lastKeyEvent_) {
-			lastLastKeyEvent_->SetText(lastKeyEvent_->GetText());
-			lastKeyEvent_->SetText(buf);
-		}
-=======
 	if (UI::IsEscapeKey(key)) {
 		TriggerFinish(DR_BACK);
->>>>>>> 15c17b9b
 		return true;
 	}
 	return true;
@@ -764,8 +752,8 @@
 	if (IgnoreAxisForMapping(axis.axisId))
 		return false;
 
-	const float AXIS_LOG_THRESHOLD = AXIS_BIND_THRESHOLD * 0.5f;
-	if (axis.value > AXIS_LOG_THRESHOLD || axis.value < -AXIS_LOG_THRESHOLD) {
+
+	if (axis.value > g_Config.fAxisBindThreshold || axis.value < -g_Config.fAxisBindThreshold) {
 		char buf[512];
 		snprintf(buf, sizeof(buf), "Axis: %d (value %1.3f) Device ID: %d",
 			axis.axisId, axis.value, axis.deviceId);
