--- conflicted
+++ resolved
@@ -644,11 +644,8 @@
 		"Coldbird",
 		"Kyhel",
 		"xebra",
-<<<<<<< HEAD
 		"zminhquanz",
-=======
 		"LunaMoo",
->>>>>>> fd4ef489
 		"",
 		cr->T("specialthanks", "Special thanks to:"),
 		"Maxim for his amazing Atrac3+ decoder work",
