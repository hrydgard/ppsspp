// Copyright (c) 2013- PPSSPP Project.

// This program is free software: you can redistribute it and/or modify
// it under the terms of the GNU General Public License as published by
// the Free Software Foundation, version 2.0 or later versions.

// This program is distributed in the hope that it will be useful,
// but WITHOUT ANY WARRANTY; without even the implied warranty of
// MERCHANTABILITY or FITNESS FOR A PARTICULAR PURPOSE.  See the
// GNU General Public License 2.0 for more details.

// A copy of the GPL 2.0 should have been included with the program.
// If not, see http://www.gnu.org/licenses/

// Official git repository and contact information can be found at
// https://github.com/hrydgard/ppsspp and http://www.ppsspp.org/.

#include "ppsspp_config.h"

#include "base/display.h"  // Only to check screen aspect ratio with pixel_yres/pixel_xres

#include "base/colorutil.h"
#include "base/timeutil.h"
#include "math/curves.h"
#include "gfx_es2/gpu_features.h"
#include "gfx_es2/draw_buffer.h"
#include "i18n/i18n.h"
#include "util/text/utf8.h"
#include "ui/view.h"
#include "ui/viewgroup.h"
#include "ui/ui_context.h"
#include "UI/EmuScreen.h"
#include "UI/GameSettingsScreen.h"
#include "UI/GameInfoCache.h"
#include "UI/GamepadEmu.h"
#include "UI/MiscScreens.h"
#include "UI/ControlMappingScreen.h"
#include "UI/DevScreens.h"
#include "UI/DisplayLayoutScreen.h"
#include "UI/RemoteISOScreen.h"
#include "UI/SavedataScreen.h"
#include "UI/TouchControlLayoutScreen.h"
#include "UI/TouchControlVisibilityScreen.h"
#include "UI/TiltAnalogSettingsScreen.h"
#include "UI/TiltEventProcessor.h"
#include "UI/ComboKeyMappingScreen.h"

#include "Common/KeyMap.h"
#include "Common/FileUtil.h"
#include "Common/OSVersion.h"
#include "Core/Config.h"
#include "Core/Host.h"
#include "Core/System.h"
#include "Core/Reporting.h"
#include "GPU/Common/PostShader.h"
#include "android/jni/TestRunner.h"
#include "GPU/GPUInterface.h"
#include "GPU/Common/FramebufferCommon.h"

#if defined(_WIN32) && !PPSSPP_PLATFORM(UWP)
#pragma warning(disable:4091)  // workaround bug in VS2015 headers
#include "Windows/MainWindow.h"
#include <shlobj.h>
#include "Windows/W32Util/ShellUtil.h"
#endif

extern bool VulkanMayBeAvailable();

GameSettingsScreen::GameSettingsScreen(std::string gamePath, std::string gameID, bool editThenRestore)
	: UIDialogScreenWithGameBackground(gamePath), gameID_(gameID), enableReports_(false), editThenRestore_(editThenRestore) {
	lastVertical_ = UseVerticalLayout();
}

bool GameSettingsScreen::UseVerticalLayout() const {
	return dp_yres > dp_xres * 1.1f;
}

// This needs before run CheckGPUFeatures()
// TODO: Remove this if fix the issue
bool CheckSupportInstancedTessellationGLES() {
#if PPSSPP_PLATFORM(UWP)
	return true;
#else
	// TODO: Make work with non-GL backends
	int maxVertexTextureImageUnits = gl_extensions.maxVertexTextureUnits;
	bool vertexTexture = maxVertexTextureImageUnits >= 3; // At least 3 for hardware tessellation

	bool canUseInstanceID = gl_extensions.EXT_draw_instanced || gl_extensions.ARB_draw_instanced;
	bool canDefInstanceID = gl_extensions.IsGLES || gl_extensions.EXT_gpu_shader4 || gl_extensions.VersionGEThan(3, 1);
	bool instanceRendering = gl_extensions.GLES3 || (canUseInstanceID && canDefInstanceID);

	bool textureFloat = gl_extensions.ARB_texture_float || gl_extensions.OES_texture_float;
	bool hasTexelFetch = gl_extensions.GLES3 || (!gl_extensions.IsGLES && gl_extensions.VersionGEThan(3, 3, 0)) || gl_extensions.EXT_gpu_shader4;

	return instanceRendering && vertexTexture && textureFloat && hasTexelFetch;
#endif
}

bool DoesBackendSupportHWTess() {
	switch (GetGPUBackend()) {
	case GPUBackend::OPENGL:
		return CheckSupportInstancedTessellationGLES();
	case GPUBackend::VULKAN:
	case GPUBackend::DIRECT3D11:
		return true;
	}
	return false;
}

static std::string PostShaderTranslateName(const char *value) {
	I18NCategory *ps = GetI18NCategory("PostShaders");
	const ShaderInfo *info = GetPostShaderInfo(value);
	if (info) {
		return ps->T(value, info ? info->name.c_str() : value);
	}
}

void GameSettingsScreen::CreateViews() {
	if (editThenRestore_) {
		g_Config.loadGameConfig(gameID_);
	}

	cap60FPS_ = g_Config.iForceMaxEmulatedFPS == 60;

	iAlternateSpeedPercent_ = (g_Config.iFpsLimit * 100) / 60;

	bool vertical = UseVerticalLayout();

	// Information in the top left.
	// Back button to the bottom left.
	// Scrolling action menu to the right.
	using namespace UI;

	I18NCategory *di = GetI18NCategory("Dialog");
	I18NCategory *gr = GetI18NCategory("Graphics");
	I18NCategory *co = GetI18NCategory("Controls");
	I18NCategory *a = GetI18NCategory("Audio");
	I18NCategory *sa = GetI18NCategory("Savedata");
	I18NCategory *sy = GetI18NCategory("System");
	I18NCategory *n = GetI18NCategory("Networking");
	I18NCategory *ms = GetI18NCategory("MainSettings");
	I18NCategory *dev = GetI18NCategory("Developer");
	I18NCategory *ri = GetI18NCategory("RemoteISO");

	root_ = new AnchorLayout(new LayoutParams(FILL_PARENT, FILL_PARENT));

	TabHolder *tabHolder;
	if (vertical) {
		LinearLayout *verticalLayout = new LinearLayout(ORIENT_VERTICAL, new LayoutParams(FILL_PARENT, FILL_PARENT));
		tabHolder = new TabHolder(ORIENT_HORIZONTAL, 200, new LinearLayoutParams(1.0f));
		verticalLayout->Add(tabHolder);
		verticalLayout->Add(new Choice(di->T("Back"), "", false, new LinearLayoutParams(FILL_PARENT, WRAP_CONTENT, 0.0f, Margins(0))))->OnClick.Handle<UIScreen>(this, &UIScreen::OnBack);
		root_->Add(verticalLayout);
	} else {
		tabHolder = new TabHolder(ORIENT_VERTICAL, 200, new AnchorLayoutParams(10, 0, 10, 0, false));
		root_->Add(tabHolder);
		AddStandardBack(root_);
	}
	tabHolder->SetTag("GameSettings");
	root_->SetDefaultFocusView(tabHolder);

	float leftSide = 40.0f;
	if (!vertical) {
		leftSide += 200.0f;
	}
	settingInfo_ = new SettingInfoMessage(ALIGN_CENTER | FLAG_WRAP_TEXT, new AnchorLayoutParams(dp_xres - leftSide - 40.0f, WRAP_CONTENT, leftSide, dp_yres - 80.0f - 40.0f, NONE, NONE));
	settingInfo_->SetBottomCutoff(dp_yres - 200.0f);
	root_->Add(settingInfo_);

	// TODO: These currently point to global settings, not game specific ones.

	// Graphics
	ViewGroup *graphicsSettingsScroll = new ScrollView(ORIENT_VERTICAL, new LinearLayoutParams(FILL_PARENT, FILL_PARENT));
	graphicsSettingsScroll->SetTag("GameSettingsGraphics");
	LinearLayout *graphicsSettings = new LinearLayout(ORIENT_VERTICAL);
	graphicsSettings->SetSpacing(0);
	graphicsSettingsScroll->Add(graphicsSettings);
	tabHolder->AddTab(ms->T("Graphics"), graphicsSettingsScroll);

	if (!g_Config.bSimpleUI) {
		graphicsSettings->Add(new ItemHeader(gr->T("Rendering Mode")));
		static const char *renderingBackend[] = { "OpenGL", "Direct3D 9", "Direct3D 11", "Vulkan" };
		PopupMultiChoice *renderingBackendChoice = graphicsSettings->Add(new PopupMultiChoice(&g_Config.iGPUBackend, gr->T("Backend"), renderingBackend, (int)GPUBackend::OPENGL, ARRAY_SIZE(renderingBackend), gr->GetName(), screenManager()));
		renderingBackendChoice->OnChoice.Handle(this, &GameSettingsScreen::OnRenderingBackend);
#if !PPSSPP_PLATFORM(WINDOWS)
		renderingBackendChoice->HideChoice(1);  // D3D9
		renderingBackendChoice->HideChoice(2);  // D3D11
#else
		if (!DoesVersionMatchWindows(6, 0, 0, 0, true)) {
			// Hide the D3D11 choice if Windows version is older than Windows Vista.
			renderingBackendChoice->HideChoice(2);  // D3D11
		}
#endif
		bool vulkanAvailable = false;
#ifndef IOS
		vulkanAvailable = VulkanMayBeAvailable();
#endif
		if (!vulkanAvailable) {
			renderingBackendChoice->HideChoice(3);
		}
	
		static const char *renderingMode[] = { "Non-Buffered Rendering", "Buffered Rendering"};
		PopupMultiChoice *renderingModeChoice = graphicsSettings->Add(new PopupMultiChoice(&g_Config.iRenderingMode, gr->T("Mode"), renderingMode, 0, ARRAY_SIZE(renderingMode), gr->GetName(), screenManager()));
		renderingModeChoice->OnChoice.Add([=](EventParams &e) {
			switch (g_Config.iRenderingMode) {
			case FB_NON_BUFFERED_MODE:
				settingInfo_->Show(gr->T("RenderingMode NonBuffered Tip", "Faster, but graphics may be missing in some games"), e.v);
				break;
			case FB_BUFFERED_MODE:
				break;
			}
			return UI::EVENT_CONTINUE;
		});
		renderingModeChoice->OnChoice.Handle(this, &GameSettingsScreen::OnRenderingMode);
		renderingModeChoice->SetDisabledPtr(&g_Config.bSoftwareRendering);
		CheckBox *blockTransfer = graphicsSettings->Add(new CheckBox(&g_Config.bBlockTransferGPU, gr->T("Simulate Block Transfer", "Simulate Block Transfer")));
		blockTransfer->OnClick.Add([=](EventParams &e) {
			if (!g_Config.bBlockTransferGPU)
				settingInfo_->Show(gr->T("BlockTransfer Tip", "Some games require this to be On for correct graphics"), e.v);
			return UI::EVENT_CONTINUE;
		});
		blockTransfer->SetDisabledPtr(&g_Config.bSoftwareRendering);

		bool showSoftGPU = true;
#ifdef MOBILE_DEVICE
		// On Android, only show the software rendering setting if it's already enabled.
		// Can still be turned on through INI file editing.
		showSoftGPU = g_Config.bSoftwareRendering;
#endif
		if (showSoftGPU) {
			CheckBox *softwareGPU = graphicsSettings->Add(new CheckBox(&g_Config.bSoftwareRendering, gr->T("Software Rendering", "Software Rendering (slow)")));
			softwareGPU->OnClick.Add([=](EventParams &e) {
				if (g_Config.bSoftwareRendering)
					settingInfo_->Show(gr->T("SoftGPU Tip", "Currently VERY slow"), e.v);
				return UI::EVENT_CONTINUE;
			});
			softwareGPU->OnClick.Handle(this, &GameSettingsScreen::OnSoftwareRendering);
			if (PSP_IsInited())
				softwareGPU->SetEnabled(false);
		}
	
		graphicsSettings->Add(new ItemHeader(gr->T("Frame Rate Control")));
		static const char *frameSkip[] = {"Off", "1", "2", "3", "4", "5", "6", "7", "8"};
		graphicsSettings->Add(new PopupMultiChoice(&g_Config.iFrameSkip, gr->T("Frame Skipping"), frameSkip, 0, ARRAY_SIZE(frameSkip), gr->GetName(), screenManager()));
		frameSkipAuto_ = graphicsSettings->Add(new CheckBox(&g_Config.bAutoFrameSkip, gr->T("Auto FrameSkip")));
		frameSkipAuto_->OnClick.Handle(this, &GameSettingsScreen::OnAutoFrameskip);
		graphicsSettings->Add(new CheckBox(&cap60FPS_, gr->T("Force max 60 FPS (helps GoW)")));

		PopupSliderChoice *altSpeed = graphicsSettings->Add(new PopupSliderChoice(&iAlternateSpeedPercent_, 0, 1000, gr->T("Alternative Speed", "Alternative speed"), 5, screenManager(), gr->T("%, 0:unlimited")));
		altSpeed->SetFormat("%i%%");
		altSpeed->SetZeroLabel(gr->T("Unlimited"));
		CheckBox *untoggleFpsLimit = graphicsSettings->Add(new CheckBox(&g_Config.bUnToggleFpsLimit, gr->T("Unthrottle-like Alternative Speed")));
	}
	graphicsSettings->Add(new ItemHeader(gr->T("Features")));
	// Hide postprocess option on unsupported backends to avoid confusion.
	if (GetGPUBackend() != GPUBackend::DIRECT3D9) {
		I18NCategory *ps = GetI18NCategory("PostShaders");
		postProcChoice_ = graphicsSettings->Add(new ChoiceWithValueDisplay(&g_Config.sPostShaderName, gr->T("Postprocessing Shader"), &PostShaderTranslateName));
		postProcChoice_->OnClick.Handle(this, &GameSettingsScreen::OnPostProcShader);
		postProcEnable_ = !g_Config.bSoftwareRendering && (g_Config.iRenderingMode != FB_NON_BUFFERED_MODE);
		postProcChoice_->SetEnabledPtr(&postProcEnable_);
	}

#if !defined(MOBILE_DEVICE)
	graphicsSettings->Add(new CheckBox(&g_Config.bFullScreen, gr->T("FullScreen")))->OnClick.Handle(this, &GameSettingsScreen::OnFullscreenChange);
	if (System_GetPropertyInt(SYSPROP_DISPLAY_COUNT) > 1) {
		CheckBox *fullscreenMulti = new CheckBox(&g_Config.bFullScreenMulti, gr->T("Use all displays"));
		fullscreenMulti->SetEnabledPtr(&g_Config.bFullScreen);
		graphicsSettings->Add(fullscreenMulti)->OnClick.Handle(this, &GameSettingsScreen::OnFullscreenChange);
	}
#endif
	// Display Layout Editor: To avoid overlapping touch controls on large tablets, meet geeky demands for integer zoom/unstretched image etc.
	displayEditor_ = graphicsSettings->Add(new Choice(gr->T("Display layout editor")));
	displayEditor_->OnClick.Handle(this, &GameSettingsScreen::OnDisplayLayoutEditor);

#ifdef __ANDROID__
	// Hide Immersive Mode on pre-kitkat Android
	if (System_GetPropertyInt(SYSPROP_SYSTEMVERSION) >= 19) {
		graphicsSettings->Add(new CheckBox(&g_Config.bImmersiveMode, gr->T("Immersive Mode")))->OnClick.Handle(this, &GameSettingsScreen::OnImmersiveModeChange);
	}
#endif

	graphicsSettings->Add(new ItemHeader(gr->T("Performance")));
#ifndef MOBILE_DEVICE
	PopupSliderChoice *internalResolutions = graphicsSettings->Add(new PopupSliderChoice(&g_Config.iInternalResolution, 0, 32, gr->T("Rendering Resolution", "Rendering Resolution"), 1, screenManager(), gr->T("* PSP res, 0:Auto")));
#else
	PopupSliderChoice *internalResolutions = graphicsSettings->Add(new PopupSliderChoice(&g_Config.iInternalResolution, 0, 8, gr->T("Rendering Resolution", "Rendering Resolution"), 1, screenManager(), gr->T("* PSP res, 0:Auto")));
#endif
	internalResolutions->SetFormat("%ix");
	internalResolutions->SetZeroLabel(gr->T("Auto (1:1)"));
	resolutionEnable_ = !g_Config.bSoftwareRendering && (g_Config.iRenderingMode != FB_NON_BUFFERED_MODE);
	internalResolutions->SetEnabledPtr(&resolutionEnable_);

#ifdef __ANDROID__
	static const char *deviceResolutions[] = { "Native device resolution", "Auto (same as Rendering)", "1x PSP", "2x PSP", "3x PSP", "4x PSP", "5x PSP" };
	int max_res_temp = std::max(System_GetPropertyInt(SYSPROP_DISPLAY_XRES), System_GetPropertyInt(SYSPROP_DISPLAY_YRES)) / 480 + 2;
	if (max_res_temp == 3)
		max_res_temp = 4;  // At least allow 2x
	int max_res = std::min(max_res_temp, (int)ARRAY_SIZE(deviceResolutions));
	UI::PopupMultiChoice *hwscale = graphicsSettings->Add(new PopupMultiChoice(&g_Config.iAndroidHwScale, gr->T("Display Resolution (HW scaler)"), deviceResolutions, 0, max_res, gr->GetName(), screenManager()));
	hwscale->OnChoice.Handle(this, &GameSettingsScreen::OnHwScaleChange);  // To refresh the display mode
#endif

	if (!g_Config.bSimpleUI) {
#ifdef _WIN32
		graphicsSettings->Add(new CheckBox(&g_Config.bVSync, gr->T("VSync")));
#endif
		CheckBox *mipMap = graphicsSettings->Add(new CheckBox(&g_Config.bMipMap, gr->T("Mipmapping")));
		mipMap->OnClick.Add([=](EventParams &e) {
			settingInfo_->Show(gr->T("MipMap Tip", "Currently buggy in some games."), e.v);
			return UI::EVENT_CONTINUE;
		});
		CheckBox *hwTransform = graphicsSettings->Add(new CheckBox(&g_Config.bHardwareTransform, gr->T("Hardware Transform")));
		hwTransform->OnClick.Handle(this, &GameSettingsScreen::OnHardwareTransform);
		hwTransform->SetDisabledPtr(&g_Config.bSoftwareRendering);

		CheckBox *vtxCache = graphicsSettings->Add(new CheckBox(&g_Config.bVertexCache, gr->T("Vertex Cache")));
		vtxCache->OnClick.Add([=](EventParams &e) {
			settingInfo_->Show(gr->T("VertexCache Tip", "Faster, but may cause temporary flicker"), e.v);
			return UI::EVENT_CONTINUE;
		});
		vtxCacheEnable_ = !g_Config.bSoftwareRendering && g_Config.bHardwareTransform;
		vtxCache->SetEnabledPtr(&vtxCacheEnable_);

		CheckBox *texBackoff = graphicsSettings->Add(new CheckBox(&g_Config.bTextureBackoffCache, gr->T("Lazy texture caching", "Lazy texture caching (speedup)")));
		texBackoff->SetDisabledPtr(&g_Config.bSoftwareRendering);

		CheckBox *texSecondary_ = graphicsSettings->Add(new CheckBox(&g_Config.bTextureSecondaryCache, gr->T("Retain changed textures", "Retain changed textures (speedup, mem hog)")));
		texSecondary_->OnClick.Add([=](EventParams &e) {
			settingInfo_->Show(gr->T("RetainChangedTextures Tip", "Makes many games slower, but some games a lot faster"), e.v);
			return UI::EVENT_CONTINUE;
		});
		texSecondary_->SetDisabledPtr(&g_Config.bSoftwareRendering);

		CheckBox *framebufferSlowEffects = graphicsSettings->Add(new CheckBox(&g_Config.bDisableSlowFramebufEffects, gr->T("Disable slower effects (speedup)")));
		framebufferSlowEffects->SetDisabledPtr(&g_Config.bSoftwareRendering);

		// Seems solid, so we hide the setting.
		/*CheckBox *vtxJit = graphicsSettings->Add(new CheckBox(&g_Config.bVertexDecoderJit, gr->T("Vertex Decoder JIT")));

		if (PSP_IsInited()) {
			vtxJit->SetEnabled(false);
		}*/

		static const char *quality[] = { "Low", "Medium", "High" };
		PopupMultiChoice *beziersChoice = graphicsSettings->Add(new PopupMultiChoice(&g_Config.iSplineBezierQuality, gr->T("LowCurves", "Spline/Bezier curves quality"), quality, 0, ARRAY_SIZE(quality), gr->GetName(), screenManager()));
		beziersChoice->OnChoice.Add([=](EventParams &e) {
			if (g_Config.iSplineBezierQuality != 0) {
				settingInfo_->Show(gr->T("LowCurves Tip", "Only used by some games, controls smoothness of curves"), e.v);
			}
			return UI::EVENT_CONTINUE;
		});
		beziersChoice->SetDisabledPtr(&g_Config.bHardwareTessellation);

<<<<<<< HEAD
		CheckBox *tessellationHW = graphicsSettings->Add(new CheckBox(&g_Config.bHardwareTessellation, gr->T("Hardware Tessellation", "Hardware tessellation (experimental)")));
		tessellationHW->OnClick.Add([=](EventParams &e) {
			settingInfo_->Show(gr->T("HardwareTessellation Tip", "Uses hardware to make curves, always uses a fixed quality"), e.v);
			return UI::EVENT_CONTINUE;
		});
		tessHWEnable_ = DoesBackendSupportHWTess() && !g_Config.bSoftwareRendering && g_Config.bHardwareTransform;
		tessellationHW->SetEnabledPtr(&tessHWEnable_);
	}
=======
	CheckBox *tessellationHW = graphicsSettings->Add(new CheckBox(&g_Config.bHardwareTessellation, gr->T("Hardware Tessellation")));
	tessellationHW->OnClick.Add([=](EventParams &e) {
		settingInfo_->Show(gr->T("HardwareTessellation Tip", "Uses hardware to make curves, always uses a fixed quality"), e.v);
		return UI::EVENT_CONTINUE;
	});
	tessHWEnable_ = DoesBackendSupportHWTess() && !g_Config.bSoftwareRendering && g_Config.bHardwareTransform;
	tessellationHW->SetEnabledPtr(&tessHWEnable_);
>>>>>>> 29de4b5a

	// In case we're going to add few other antialiasing option like MSAA in the future.
	// graphicsSettings->Add(new CheckBox(&g_Config.bFXAA, gr->T("FXAA")));
	graphicsSettings->Add(new ItemHeader(gr->T("Texture Scaling")));
#ifndef MOBILE_DEVICE
	static const char *texScaleLevelsNPOT[] = {"Auto", "Off", "2x", "3x", "4x", "5x"};
#else
	static const char *texScaleLevelsNPOT[] = {"Auto", "Off", "2x", "3x"};
#endif

	static const char **texScaleLevels = texScaleLevelsNPOT;
	static int numTexScaleLevels = ARRAY_SIZE(texScaleLevelsNPOT);
	PopupMultiChoice *texScalingChoice = graphicsSettings->Add(new PopupMultiChoice(&g_Config.iTexScalingLevel, gr->T("Upscale Level"), texScaleLevels, 0, numTexScaleLevels, gr->GetName(), screenManager()));
	// TODO: Better check?  When it won't work, it scales down anyway.
	if (!gl_extensions.OES_texture_npot && GetGPUBackend() == GPUBackend::OPENGL) {
		texScalingChoice->HideChoice(3); // 3x
		texScalingChoice->HideChoice(5); // 5x
	}
	texScalingChoice->OnChoice.Add([=](EventParams &e) {
		if (g_Config.iTexScalingLevel != 1) {
			settingInfo_->Show(gr->T("UpscaleLevel Tip", "CPU heavy - some scaling may be delayed to avoid stutter"), e.v);
		}
		return UI::EVENT_CONTINUE;
	});
	texScalingChoice->SetDisabledPtr(&g_Config.bSoftwareRendering);

	if (!g_Config.bSimpleUI) {
		static const char *texScaleAlgos[] = { "xBRZ", "Hybrid", "Bicubic", "Hybrid + Bicubic", };
		PopupMultiChoice *texScalingType = graphicsSettings->Add(new PopupMultiChoice(&g_Config.iTexScalingType, gr->T("Upscale Type"), texScaleAlgos, 0, ARRAY_SIZE(texScaleAlgos), gr->GetName(), screenManager()));
		texScalingType->SetDisabledPtr(&g_Config.bSoftwareRendering);

		CheckBox *deposterize = graphicsSettings->Add(new CheckBox(&g_Config.bTexDeposterize, gr->T("Deposterize")));
		deposterize->OnClick.Add([=](EventParams &e) {
			if (g_Config.bTexDeposterize == true) {
				settingInfo_->Show(gr->T("Deposterize Tip", "Fixes visual banding glitches in upscaled textures"), e.v);
			}
			return UI::EVENT_CONTINUE;
		});
		deposterize->SetDisabledPtr(&g_Config.bSoftwareRendering);

		graphicsSettings->Add(new ItemHeader(gr->T("Texture Filtering")));
		static const char *anisoLevels[] = { "Off", "2x", "4x", "8x", "16x" };
		PopupMultiChoice *anisoFiltering = graphicsSettings->Add(new PopupMultiChoice(&g_Config.iAnisotropyLevel, gr->T("Anisotropic Filtering"), anisoLevels, 0, ARRAY_SIZE(anisoLevels), gr->GetName(), screenManager()));
		anisoFiltering->SetDisabledPtr(&g_Config.bSoftwareRendering);

		static const char *texFilters[] = { "Auto", "Nearest", "Linear", "Linear on FMV", };
		graphicsSettings->Add(new PopupMultiChoice(&g_Config.iTexFiltering, gr->T("Texture Filter"), texFilters, 1, ARRAY_SIZE(texFilters), gr->GetName(), screenManager()));

		static const char *bufFilters[] = { "Linear", "Nearest", };
		graphicsSettings->Add(new PopupMultiChoice(&g_Config.iBufFilter, gr->T("Screen Scaling Filter"), bufFilters, 1, ARRAY_SIZE(bufFilters), gr->GetName(), screenManager()));

#ifdef __ANDROID__
		graphicsSettings->Add(new ItemHeader(gr->T("Cardboard Settings", "Cardboard Settings")));
		CheckBox *cardboardMode = graphicsSettings->Add(new CheckBox(&g_Config.bEnableCardboard, gr->T("Enable Cardboard", "Enable Cardboard")));
		cardboardMode->SetDisabledPtr(&g_Config.bSoftwareRendering);
		PopupSliderChoice * cardboardScreenSize = graphicsSettings->Add(new PopupSliderChoice(&g_Config.iCardboardScreenSize, 30, 100, gr->T("Cardboard Screen Size", "Screen Size (in % of the viewport)"), 1, screenManager(), gr->T("% of viewport")));
		cardboardScreenSize->SetDisabledPtr(&g_Config.bSoftwareRendering);
		PopupSliderChoice *cardboardXShift = graphicsSettings->Add(new PopupSliderChoice(&g_Config.iCardboardXShift, -100, 100, gr->T("Cardboard Screen X Shift", "X Shift (in % of the void)"), 1, screenManager(), gr->T("% of the void")));
		cardboardXShift->SetDisabledPtr(&g_Config.bSoftwareRendering);
		PopupSliderChoice *cardboardYShift = graphicsSettings->Add(new PopupSliderChoice(&g_Config.iCardboardYShift, -100, 100, gr->T("Cardboard Screen Y Shift", "Y Shift (in % of the void)"), 1, screenManager(), gr->T("% of the void")));
		cardboardYShift->SetDisabledPtr(&g_Config.bSoftwareRendering);
#endif

		graphicsSettings->Add(new ItemHeader(gr->T("Hack Settings", "Hack Settings (these WILL cause glitches)")));
		CheckBox *timerHack = graphicsSettings->Add(new CheckBox(&g_Config.bTimerHack, gr->T("Timer Hack")));
		timerHack->OnClick.Add([=](EventParams &e) {
			settingInfo_->Show(gr->T("TimerHack Tip", "Changes game clock based on emu speed, may break games"), e.v);
			return UI::EVENT_CONTINUE;
		});

		CheckBox *stencilTest = graphicsSettings->Add(new CheckBox(&g_Config.bDisableStencilTest, gr->T("Disable Stencil Test")));
		stencilTest->SetDisabledPtr(&g_Config.bSoftwareRendering);

		static const char *bloomHackOptions[] = { "Off", "Safe", "Balanced", "Aggressive" };
		PopupMultiChoice *bloomHack = graphicsSettings->Add(new PopupMultiChoice(&g_Config.iBloomHack, gr->T("Lower resolution for effects (reduces artifacts)"), bloomHackOptions, 0, ARRAY_SIZE(bloomHackOptions), gr->GetName(), screenManager()));
		bloomHackEnable_ = !g_Config.bSoftwareRendering && (g_Config.iInternalResolution != 1);
		bloomHack->SetEnabledPtr(&bloomHackEnable_);
	}
	graphicsSettings->Add(new ItemHeader(gr->T("Overlay Information")));
	static const char *fpsChoices[] = {
		"None", "Speed", "FPS", "Both"
	};
	graphicsSettings->Add(new PopupMultiChoice(&g_Config.iShowFPSCounter, gr->T("Show FPS Counter"), fpsChoices, 0, ARRAY_SIZE(fpsChoices), gr->GetName(), screenManager()));
	if (!g_Config.bSimpleUI) {
		graphicsSettings->Add(new CheckBox(&g_Config.bShowDebugStats, gr->T("Show Debug Statistics")))->OnClick.Handle(this, &GameSettingsScreen::OnJitAffectingSetting);

		// Developer tools are not accessible ingame, so it goes here.
		graphicsSettings->Add(new ItemHeader(gr->T("Debugging")));
		Choice *dump = graphicsSettings->Add(new Choice(gr->T("Dump next frame to log")));
		dump->OnClick.Handle(this, &GameSettingsScreen::OnDumpNextFrameToLog);
		if (!PSP_IsInited())
			dump->SetEnabled(false);
	}
	// Audio
	ViewGroup *audioSettingsScroll = new ScrollView(ORIENT_VERTICAL, new LinearLayoutParams(FILL_PARENT, FILL_PARENT));
	audioSettingsScroll->SetTag("GameSettingsAudio");
	LinearLayout *audioSettings = new LinearLayout(ORIENT_VERTICAL);
	audioSettings->SetSpacing(0);
	audioSettingsScroll->Add(audioSettings);
	tabHolder->AddTab(ms->T("Audio"), audioSettingsScroll);

	audioSettings->Add(new ItemHeader(ms->T("Audio")));

	audioSettings->Add(new CheckBox(&g_Config.bEnableSound, a->T("Enable Sound")));

	PopupSliderChoice *volume = audioSettings->Add(new PopupSliderChoice(&g_Config.iGlobalVolume, VOLUME_OFF, VOLUME_MAX, a->T("Global volume"), screenManager()));
	volume->SetEnabledPtr(&g_Config.bEnableSound);

	if (!g_Config.bSimpleUI) {
#ifdef _WIN32
		if (IsVistaOrHigher()) {
			static const char *backend[] = { "Auto", "DSound (compatible)", "WASAPI (fast)" };
			PopupMultiChoice *audioBackend = audioSettings->Add(new PopupMultiChoice(&g_Config.iAudioBackend, a->T("Audio backend", "Audio backend (restart req.)"), backend, 0, ARRAY_SIZE(backend), a->GetName(), screenManager()));
			audioBackend->SetEnabledPtr(&g_Config.bEnableSound);
		}
#endif

		static const char *latency[] = { "Low", "Medium", "High" };
		PopupMultiChoice *lowAudio = audioSettings->Add(new PopupMultiChoice(&g_Config.iAudioLatency, a->T("Audio Latency"), latency, 0, ARRAY_SIZE(latency), gr->GetName(), screenManager()));
		lowAudio->SetEnabledPtr(&g_Config.bEnableSound);
//#if defined(__ANDROID__)
		CheckBox *extraAudio = audioSettings->Add(new CheckBox(&g_Config.bExtraAudioBuffering, a->T("AudioBufferingForBluetooth", "Bluetooth-friendly buffer (slower)")));
		extraAudio->SetEnabledPtr(&g_Config.bEnableSound);
//#endif
		if (System_GetPropertyInt(SYSPROP_AUDIO_SAMPLE_RATE) == 44100) {
			CheckBox *resampling = audioSettings->Add(new CheckBox(&g_Config.bAudioResampler, a->T("Audio sync", "Audio sync (resampling)")));
			resampling->SetEnabledPtr(&g_Config.bEnableSound);
		}

		PopupSliderChoice *sasVol = audioSettings->Add(new PopupSliderChoice(&g_Config.iSASVolume, 0, MAX_CONFIG_VOLUME, a->T("SAS volume"), screenManager()));
		sasVol->SetEnabledPtr(&g_Config.bEnableSound);
		PopupSliderChoice * atracmp3Vol = audioSettings->Add(new PopupSliderChoice(&g_Config.iATRACMP3Volume, 0, MAX_CONFIG_VOLUME, a->T("ATRAC / MP3 volume"), screenManager()));
		atracmp3Vol->SetEnabledPtr(&g_Config.bEnableSound);
	}
	// Control
	ViewGroup *controlsSettingsScroll = new ScrollView(ORIENT_VERTICAL, new LinearLayoutParams(FILL_PARENT, FILL_PARENT));
	controlsSettingsScroll->SetTag("GameSettingsControls");
	LinearLayout *controlsSettings = new LinearLayout(ORIENT_VERTICAL);
	controlsSettings->SetSpacing(0);
	controlsSettingsScroll->Add(controlsSettings);
	tabHolder->AddTab(ms->T("Controls"), controlsSettingsScroll);
	controlsSettings->Add(new ItemHeader(ms->T("Controls")));
	controlsSettings->Add(new Choice(co->T("Control Mapping")))->OnClick.Handle(this, &GameSettingsScreen::OnControlMapping);

	if (!g_Config.bSimpleUI) {
#if defined(USING_WIN_UI)
		controlsSettings->Add(new CheckBox(&g_Config.bGamepadOnlyFocused, co->T("Ignore gamepads when not focused")));
#endif

#if defined(MOBILE_DEVICE)
		controlsSettings->Add(new CheckBox(&g_Config.bHapticFeedback, co->T("HapticFeedback", "Haptic Feedback (vibration)")));
		static const char *tiltTypes[] = { "None (Disabled)", "Analog Stick", "D-PAD", "PSP Action Buttons", "L/R Trigger Buttons" };
		controlsSettings->Add(new PopupMultiChoice(&g_Config.iTiltInputType, co->T("Tilt Input Type"), tiltTypes, 0, ARRAY_SIZE(tiltTypes), co->GetName(), screenManager()))->OnClick.Handle(this, &GameSettingsScreen::OnTiltTypeChange);

		Choice *customizeTilt = controlsSettings->Add(new Choice(co->T("Customize tilt")));
		customizeTilt->OnClick.Handle(this, &GameSettingsScreen::OnTiltCustomize);
		customizeTilt->SetEnabledPtr((bool *)&g_Config.iTiltInputType); //<- dirty int-to-bool cast
#endif

	// TVs don't have touch control, at least not yet.
		if (System_GetPropertyInt(SYSPROP_DEVICE_TYPE) != DEVICE_TYPE_TV) {
			controlsSettings->Add(new ItemHeader(co->T("OnScreen", "On-Screen Touch Controls")));
			controlsSettings->Add(new CheckBox(&g_Config.bShowTouchControls, co->T("OnScreen", "On-Screen Touch Controls")));
			layoutEditorChoice_ = controlsSettings->Add(new Choice(co->T("Custom layout...")));
			layoutEditorChoice_->OnClick.Handle(this, &GameSettingsScreen::OnTouchControlLayout);
			layoutEditorChoice_->SetEnabledPtr(&g_Config.bShowTouchControls);

			// Re-centers itself to the touch location on touch-down.
			CheckBox *floatingAnalog = controlsSettings->Add(new CheckBox(&g_Config.bAutoCenterTouchAnalog, co->T("Auto-centering analog stick")));
			floatingAnalog->SetEnabledPtr(&g_Config.bShowTouchControls);

			// Combo key setup
			Choice *comboKey = controlsSettings->Add(new Choice(co->T("Combo Key Setup")));
			comboKey->OnClick.Handle(this, &GameSettingsScreen::OnComboKey);
			comboKey->SetEnabledPtr(&g_Config.bShowTouchControls);

			// On non iOS systems, offer to let the user see this button.
			// Some Windows touch devices don't have a back button or other button to call up the menu.
			if (System_GetPropertyBool(SYSPROP_HAS_BACK_BUTTON)) {
				CheckBox *enablePauseBtn = controlsSettings->Add(new CheckBox(&g_Config.bShowTouchPause, co->T("Show Touch Pause Menu Button")));

				// Don't allow the user to disable it once in-game, so they can't lock themselves out of the menu.
				if (!PSP_IsInited()) {
					enablePauseBtn->SetEnabledPtr(&g_Config.bShowTouchControls);
				}
				else {
					enablePauseBtn->SetEnabled(false);
				}
			}

			CheckBox *disableDiags = controlsSettings->Add(new CheckBox(&g_Config.bDisableDpadDiagonals, co->T("Disable D-Pad diagonals (4-way touch)")));
			disableDiags->SetEnabledPtr(&g_Config.bShowTouchControls);
			PopupSliderChoice *opacity = controlsSettings->Add(new PopupSliderChoice(&g_Config.iTouchButtonOpacity, 0, 100, co->T("Button Opacity"), screenManager(), "%"));
			opacity->SetEnabledPtr(&g_Config.bShowTouchControls);
			opacity->SetFormat("%i%%");
			PopupSliderChoice *autoHide = controlsSettings->Add(new PopupSliderChoice(&g_Config.iTouchButtonHideSeconds, 0, 300, co->T("Auto-hide buttons after seconds"), screenManager(), co->T("seconds, 0 : off")));
			autoHide->SetEnabledPtr(&g_Config.bShowTouchControls);
			autoHide->SetFormat("%is");
			autoHide->SetZeroLabel(co->T("Off"));
			static const char *touchControlStyles[] = { "Classic", "Thin borders" };
			View *style = controlsSettings->Add(new PopupMultiChoice(&g_Config.iTouchButtonStyle, co->T("Button style"), touchControlStyles, 0, ARRAY_SIZE(touchControlStyles), co->GetName(), screenManager()));
			style->SetEnabledPtr(&g_Config.bShowTouchControls);
		}

#ifdef _WIN32
		static const char *inverseDeadzoneModes[] = { "Off", "X", "Y", "X + Y" };

		controlsSettings->Add(new ItemHeader(co->T("DInput Analog Settings", "DInput Analog Settings")));
		controlsSettings->Add(new PopupSliderChoiceFloat(&g_Config.fDInputAnalogDeadzone, 0.0f, 1.0f, co->T("Deadzone Radius"), 0.01f, screenManager(), "/ 1.0"));
		controlsSettings->Add(new PopupMultiChoice(&g_Config.iDInputAnalogInverseMode, co->T("Analog Mapper Mode"), inverseDeadzoneModes, 0, ARRAY_SIZE(inverseDeadzoneModes), co->GetName(), screenManager()));
		controlsSettings->Add(new PopupSliderChoiceFloat(&g_Config.fDInputAnalogInverseDeadzone, 0.0f, 1.0f, co->T("Analog Mapper Low End", "Analog Mapper Low End (Inverse Deadzone)"), 0.01f, screenManager(), "/ 1.0"));
		controlsSettings->Add(new PopupSliderChoiceFloat(&g_Config.fDInputAnalogSensitivity, 0.0f, 10.0f, co->T("Analog Mapper High End", "Analog Mapper High End (Axis Sensitivity)"), 0.01f, screenManager(), "x"));

		controlsSettings->Add(new ItemHeader(co->T("XInput Analog Settings", "XInput Analog Settings")));
		controlsSettings->Add(new PopupSliderChoiceFloat(&g_Config.fXInputAnalogDeadzone, 0.0f, 1.0f, co->T("Deadzone Radius"), 0.01f, screenManager(), "/ 1.0"));
		controlsSettings->Add(new PopupMultiChoice(&g_Config.iXInputAnalogInverseMode, co->T("Analog Mapper Mode"), inverseDeadzoneModes, 0, ARRAY_SIZE(inverseDeadzoneModes), co->GetName(), screenManager()));
		controlsSettings->Add(new PopupSliderChoiceFloat(&g_Config.fXInputAnalogInverseDeadzone, 0.0f, 1.0f, co->T("Analog Mapper Low End", "Analog Mapper Low End (Inverse Deadzone)"), 0.01f, screenManager(), "/ 1.0"));
		controlsSettings->Add(new PopupSliderChoiceFloat(&g_Config.fXInputAnalogSensitivity, 0.0f, 10.0f, co->T("Analog Mapper High End", "Analog Mapper High End (Axis Sensitivity)"), 0.01f, screenManager(), "x"));
#else
		controlsSettings->Add(new PopupSliderChoiceFloat(&g_Config.fXInputAnalogSensitivity, 0.0f, 10.0f, co->T("Analog Axis Sensitivity", "Analog Axis Sensitivity"), 0.01f, screenManager(), "x"));
#endif

		controlsSettings->Add(new ItemHeader(co->T("Keyboard", "Keyboard Control Settings")));
#if defined(USING_WIN_UI)
		controlsSettings->Add(new CheckBox(&g_Config.bIgnoreWindowsKey, co->T("Ignore Windows Key")));
#endif // #if defined(USING_WIN_UI)
		auto analogLimiter = new PopupSliderChoiceFloat(&g_Config.fAnalogLimiterDeadzone, 0.0f, 1.0f, co->T("Analog Limiter"), 0.10f, screenManager(), "/ 1.0");
		controlsSettings->Add(analogLimiter);
		analogLimiter->OnChange.Add([=](EventParams &e) {
			settingInfo_->Show(co->T("AnalogLimiter Tip", "When the analog limiter button is pressed"), e.v);
			return UI::EVENT_CONTINUE;
		});
	}
#if defined(USING_WIN_UI)
	controlsSettings->Add(new ItemHeader(co->T("Mouse", "Mouse settings")));
	CheckBox *mouseControl = controlsSettings->Add(new CheckBox(&g_Config.bMouseControl, co->T("Use Mouse Control")));
	mouseControl->OnClick.Add([=](EventParams &e) {
		if(g_Config.bMouseControl)
			settingInfo_->Show(co->T("MouseControl Tip", "You can now map mouse in control mapping screen by pressing the 'M' icon."), e.v);
		return UI::EVENT_CONTINUE;
	});
	controlsSettings->Add(new CheckBox(&g_Config.bMouseConfine, co->T("Confine Mouse", "Trap mouse within window/display area")))->SetEnabledPtr(&g_Config.bMouseControl);
	controlsSettings->Add(new PopupSliderChoiceFloat(&g_Config.fMouseSensitivity, 0.01f, 1.0f, co->T("Mouse sensitivity"), 0.01f, screenManager(), "x"))->SetEnabledPtr(&g_Config.bMouseControl);
	controlsSettings->Add(new PopupSliderChoiceFloat(&g_Config.fMouseSmoothing, 0.0f, 0.95f, co->T("Mouse smoothing"), 0.05f, screenManager(), "x"))->SetEnabledPtr(&g_Config.bMouseControl);
#endif

	ViewGroup *networkingSettingsScroll = new ScrollView(ORIENT_VERTICAL, new LinearLayoutParams(FILL_PARENT, FILL_PARENT));
	networkingSettingsScroll->SetTag("GameSettingsNetworking");
	LinearLayout *networkingSettings = new LinearLayout(ORIENT_VERTICAL);
	networkingSettings->SetSpacing(0);
	networkingSettingsScroll->Add(networkingSettings);
	tabHolder->AddTab(ms->T("Networking"), networkingSettingsScroll);

	networkingSettings->Add(new ItemHeader(ms->T("Networking")));

	networkingSettings->Add(new Choice(n->T("Adhoc Multiplayer forum")))->OnClick.Handle(this, &GameSettingsScreen::OnAdhocGuides);

	networkingSettings->Add(new CheckBox(&g_Config.bEnableWlan, n->T("Enable networking", "Enable networking/wlan (beta)")));

#if !defined(MOBILE_DEVICE) && !defined(USING_QT_UI)
	networkingSettings->Add(new PopupTextInputChoice(&g_Config.proAdhocServer, n->T("Change proAdhocServer Address"), "", 255, screenManager()));
#elif defined(__ANDROID__)
	networkingSettings->Add(new ChoiceWithValueDisplay(&g_Config.proAdhocServer, n->T("Change proAdhocServer Address"), (const char *)nullptr))->OnClick.Handle(this, &GameSettingsScreen::OnChangeproAdhocServerAddress);
#else
	networkingSettings->Add(new ChoiceWithValueDisplay(&g_Config.proAdhocServer, n->T("Change proAdhocServer Address"), (const char *)nullptr))->OnClick.Handle(this, &GameSettingsScreen::OnChangeproAdhocServerAddress);
#endif
	networkingSettings->Add(new CheckBox(&g_Config.bEnableAdhocServer, n->T("Enable built-in PRO Adhoc Server", "Enable built-in PRO Adhoc Server")));
	networkingSettings->Add(new ChoiceWithValueDisplay(&g_Config.sMACAddress, n->T("Change Mac Address"), (const char *)nullptr))->OnClick.Handle(this, &GameSettingsScreen::OnChangeMacAddress);
	networkingSettings->Add(new PopupSliderChoice(&g_Config.iPortOffset, 0, 60000, n->T("Port offset", "Port offset(0 = PSP compatibility)"), 100, screenManager()));
	networkingSettings->Add(new CheckBox(&g_Config.bMOHH2hack, n->T("Medal of Honor Heroes 2 hack", "Medal of Honor Heroes 2 hack")));

	ViewGroup *toolsScroll = new ScrollView(ORIENT_VERTICAL, new LinearLayoutParams(FILL_PARENT, FILL_PARENT));
	toolsScroll->SetTag("GameSettingsTools");
	LinearLayout *tools = new LinearLayout(ORIENT_VERTICAL);
	tools->SetSpacing(0);
	toolsScroll->Add(tools);
	tabHolder->AddTab(ms->T("Tools"), toolsScroll);

	tools->Add(new ItemHeader(ms->T("Tools")));
	// These were moved here so use the wrong translation objects, to avoid having to change all inis... This isn't a sustainable situation :P
	tools->Add(new Choice(sa->T("Savedata Manager")))->OnClick.Handle(this, &GameSettingsScreen::OnSavedataManager);
	if (!g_Config.bSimpleUI) {
		tools->Add(new Choice(dev->T("System Information")))->OnClick.Handle(this, &GameSettingsScreen::OnSysInfo);
		tools->Add(new Choice(sy->T("Developer Tools")))->OnClick.Handle(this, &GameSettingsScreen::OnDeveloperTools);
		tools->Add(new Choice(sy->T("Other Settings")))->OnClick.Handle(this, &GameSettingsScreen::OnOtherSettings);
	}
	tools->Add(new Choice(ri->T("Remote disc streaming")))->OnClick.Handle(this, &GameSettingsScreen::OnRemoteISO);

	// System
	ViewGroup *systemSettingsScroll = new ScrollView(ORIENT_VERTICAL, new LinearLayoutParams(FILL_PARENT, FILL_PARENT));
	systemSettingsScroll->SetTag("GameSettingsSystem");
	LinearLayout *systemSettings = new LinearLayout(ORIENT_VERTICAL);
	systemSettings->SetSpacing(0);
	systemSettingsScroll->Add(systemSettings);
	tabHolder->AddTab(ms->T("System"), systemSettingsScroll);

	if (!g_Config.bSimpleUI) {
		systemSettings->Add(new ItemHeader(sy->T("UI Language")));
		systemSettings->Add(new Choice(dev->T("Language", "Language")))->OnClick.Handle(this, &GameSettingsScreen::OnLanguage);

		systemSettings->Add(new ItemHeader(sy->T("Help the PPSSPP team")));
		enableReports_ = Reporting::IsEnabled();
		enableReportsCheckbox_ = new CheckBox(&enableReports_, sy->T("Enable Compatibility Server Reports"));
		enableReportsCheckbox_->SetEnabled(Reporting::IsSupported());
		systemSettings->Add(enableReportsCheckbox_);

		systemSettings->Add(new ItemHeader(sy->T("Emulation")));

		systemSettings->Add(new CheckBox(&g_Config.bFastMemory, sy->T("Fast Memory", "Fast Memory (Unstable)")))->OnClick.Handle(this, &GameSettingsScreen::OnJitAffectingSetting);

		systemSettings->Add(new CheckBox(&g_Config.bSeparateIOThread, sy->T("I/O on thread (experimental)")))->SetEnabled(!PSP_IsInited());
		static const char *ioTimingMethods[] = { "Fast (lag on slow storage)", "Host (bugs, less lag)", "Simulate UMD delays" };
		View *ioTimingMethod = systemSettings->Add(new PopupMultiChoice(&g_Config.iIOTimingMethod, sy->T("IO timing method"), ioTimingMethods, 0, ARRAY_SIZE(ioTimingMethods), sy->GetName(), screenManager()));
		ioTimingMethod->SetEnabledPtr(&g_Config.bSeparateIOThread);
		systemSettings->Add(new CheckBox(&g_Config.bForceLagSync, sy->T("Force real clock sync (slower, less lag)")));
		PopupSliderChoice *lockedMhz = systemSettings->Add(new PopupSliderChoice(&g_Config.iLockedCPUSpeed, 0, 1000, sy->T("Change CPU Clock", "Change CPU Clock (unstable)"), screenManager(), sy->T("MHz, 0:default")));
		lockedMhz->SetZeroLabel(sy->T("Auto"));
		PopupSliderChoice *rewindFreq = systemSettings->Add(new PopupSliderChoice(&g_Config.iRewindFlipFrequency, 0, 1800, sy->T("Rewind Snapshot Frequency", "Rewind Snapshot Frequency (mem hog)"), screenManager(), sy->T("frames, 0:off")));
		rewindFreq->SetZeroLabel(sy->T("Off"));

		systemSettings->Add(new CheckBox(&g_Config.bMemStickInserted, sy->T("Memory Stick inserted")));
	}
	systemSettings->Add(new ItemHeader(sy->T("General")));

#if PPSSPP_PLATFORM(ANDROID)
	if (System_GetPropertyInt(SYSPROP_DEVICE_TYPE) == DEVICE_TYPE_MOBILE) {
		static const char *screenRotation[] = {"Auto", "Landscape", "Portrait", "Landscape Reversed", "Portrait Reversed", "Landscape Auto"};
		PopupMultiChoice *rot = systemSettings->Add(new PopupMultiChoice(&g_Config.iScreenRotation, co->T("Screen Rotation"), screenRotation, 0, ARRAY_SIZE(screenRotation), co->GetName(), screenManager()));
		rot->OnChoice.Handle(this, &GameSettingsScreen::OnScreenRotation);

		if (System_GetPropertyBool(SYSPROP_SUPPORTS_SUSTAINED_PERF_MODE)) {
			systemSettings->Add(new CheckBox(&g_Config.bSustainedPerformanceMode, sy->T("Sustained performance mode")))->OnClick.Handle(this, &GameSettingsScreen::OnSustainedPerformanceModeChange);
		}
	}
#endif
	if (!g_Config.bSimpleUI) {
		systemSettings->Add(new CheckBox(&g_Config.bCheckForNewVersion, sy->T("VersionCheck", "Check for new versions of PPSSPP")));
		if (g_Config.iMaxRecent > 0)
			systemSettings->Add(new Choice(sy->T("Clear Recent Games List")))->OnClick.Handle(this, &GameSettingsScreen::OnClearRecents);

		const std::string bgPng = GetSysDirectory(DIRECTORY_SYSTEM) + "background.png";
		const std::string bgJpg = GetSysDirectory(DIRECTORY_SYSTEM) + "background.jpg";
		if (File::Exists(bgPng) || File::Exists(bgJpg)) {
			backgroundChoice_ = systemSettings->Add(new Choice(sy->T("Clear UI background")));
		}
		else if (System_GetPropertyBool(SYSPROP_HAS_IMAGE_BROWSER)) {
			backgroundChoice_ = systemSettings->Add(new Choice(sy->T("Set UI background...")));
		}
		else {
			backgroundChoice_ = nullptr;
		}
		if (backgroundChoice_ != nullptr) {
			backgroundChoice_->OnClick.Handle(this, &GameSettingsScreen::OnChangeBackground);
		}
	}
	systemSettings->Add(new Choice(sy->T("Restore Default Settings")))->OnClick.Handle(this, &GameSettingsScreen::OnRestoreDefaultSettings);
<<<<<<< HEAD
	if (!g_Config.bSimpleUI) {
		systemSettings->Add(new CheckBox(&g_Config.bEnableAutoLoad, sy->T("Auto Load Newest Savestate")));
=======
	systemSettings->Add(new CheckBox(&g_Config.bEnableStateUndo, sy->T("Savestate slot backups")));
	systemSettings->Add(new CheckBox(&g_Config.bEnableAutoLoad, sy->T("Auto Load Newest Savestate")));
>>>>>>> 29de4b5a

#if defined(USING_WIN_UI)
		systemSettings->Add(new CheckBox(&g_Config.bBypassOSKWithKeyboard, sy->T("Enable Windows native keyboard", "Enable Windows native keyboard")));
#endif
#if defined(_WIN32) && !PPSSPP_PLATFORM(UWP)
		SavePathInMyDocumentChoice = systemSettings->Add(new CheckBox(&installed_, sy->T("Save path in My Documents", "Save path in My Documents")));
		SavePathInMyDocumentChoice->OnClick.Handle(this, &GameSettingsScreen::OnSavePathMydoc);
		SavePathInOtherChoice = systemSettings->Add(new CheckBox(&otherinstalled_, sy->T("Save path in installed.txt", "Save path in installed.txt")));
		SavePathInOtherChoice->SetEnabled(false);
		SavePathInOtherChoice->OnClick.Handle(this, &GameSettingsScreen::OnSavePathOther);
		wchar_t myDocumentsPath[MAX_PATH];
		const HRESULT result = SHGetFolderPath(NULL, CSIDL_PERSONAL, NULL, SHGFP_TYPE_CURRENT, myDocumentsPath);
		const std::string PPSSPPpath = File::GetExeDirectory();
		const std::string installedFile = PPSSPPpath + "installed.txt";
		installed_ = File::Exists(installedFile);
		otherinstalled_ = false;
		if (!installed_ && result == S_OK) {
			if (File::CreateEmptyFile(PPSSPPpath + "installedTEMP.txt")) {
				// Disable the setting whether cannot create & delete file
				if (!(File::Delete(PPSSPPpath + "installedTEMP.txt")))
					SavePathInMyDocumentChoice->SetEnabled(false);
				else
					SavePathInOtherChoice->SetEnabled(true);
			}
			else
<<<<<<< HEAD
				SavePathInMyDocumentChoice->SetEnabled(false);
		}
		else {
			if (installed_ && (result == S_OK)) {
				std::ifstream inputFile(ConvertUTF8ToWString(installedFile));
				if (!inputFile.fail() && inputFile.is_open()) {
					std::string tempString;
					std::getline(inputFile, tempString);

					// Skip UTF-8 encoding bytes if there are any. There are 3 of them.
					if (tempString.substr(0, 3) == "\xEF\xBB\xBF")
						tempString = tempString.substr(3);
					SavePathInOtherChoice->SetEnabled(true);
					if (!(tempString == "")) {
						installed_ = false;
						otherinstalled_ = true;
					}
=======
				SavePathInOtherChoice->SetEnabled(true);
		} else
			SavePathInMyDocumentChoice->SetEnabled(false);
	} else {
		if (installed_ && (result == S_OK)) {
#ifdef _MSC_VER
			std::ifstream inputFile(ConvertUTF8ToWString(installedFile));
#else
			std::ifstream inputFile(installedFile);
#endif
			if (!inputFile.fail() && inputFile.is_open()) {
				std::string tempString;
				std::getline(inputFile, tempString);

				// Skip UTF-8 encoding bytes if there are any. There are 3 of them.
				if (tempString.substr(0, 3) == "\xEF\xBB\xBF")
					tempString = tempString.substr(3);
				SavePathInOtherChoice->SetEnabled(true);
				if (!(tempString == "")) {
					installed_ = false;
					otherinstalled_ = true;
>>>>>>> 29de4b5a
				}
				inputFile.close();
			}
			else if (result != S_OK)
				SavePathInMyDocumentChoice->SetEnabled(false);
		}
#endif

#if defined(_M_X64)
		systemSettings->Add(new CheckBox(&g_Config.bCacheFullIsoInRam, sy->T("Cache ISO in RAM", "Cache full ISO in RAM")));
#endif

		//#ifndef __ANDROID__
		systemSettings->Add(new ItemHeader(sy->T("Cheats", "Cheats (experimental, see forums)")));
		systemSettings->Add(new CheckBox(&g_Config.bEnableCheats, sy->T("Enable Cheats")));
		//#endif
		systemSettings->SetSpacing(0);
	}
	systemSettings->Add(new ItemHeader(sy->T("PSP Settings")));
	if (!g_Config.bSimpleUI) {
		static const char *models[] = { "PSP-1000" , "PSP-2000/3000" };
		systemSettings->Add(new PopupMultiChoice(&g_Config.iPSPModel, sy->T("PSP Model"), models, 0, ARRAY_SIZE(models), sy->GetName(), screenManager()))->SetEnabled(!PSP_IsInited());
	}
	// TODO: Come up with a way to display a keyboard for mobile users,
	// so until then, this is Windows/Desktop only.
#if !defined(MOBILE_DEVICE) && !defined(USING_QT_UI)  // TODO: Add all platforms where KEY_CHAR support is added
	systemSettings->Add(new PopupTextInputChoice(&g_Config.sNickName, sy->T("Change Nickname"), "", 32, screenManager()));
#elif defined(USING_QT_UI)
	systemSettings->Add(new Choice(sy->T("Change Nickname")))->OnClick.Handle(this, &GameSettingsScreen::OnChangeNickname);
#elif defined(__ANDROID__)
	systemSettings->Add(new ChoiceWithValueDisplay(&g_Config.sNickName, sy->T("Change Nickname"), (const char *)nullptr))->OnClick.Handle(this, &GameSettingsScreen::OnChangeNickname);
#endif
#if defined(_WIN32) || (defined(USING_QT_UI) && !defined(MOBILE_DEVICE))
	if (!g_Config.bSimpleUI) {
		// Screenshot functionality is not yet available on non-Windows/non-Qt
		systemSettings->Add(new CheckBox(&g_Config.bScreenshotsAsPNG, sy->T("Screenshots as PNG")));
		systemSettings->Add(new CheckBox(&g_Config.bScreenshotsAtRenderRes, sy->T("Screenshots use render resolution and skip OSD/effects")));
	}
	systemSettings->Add(new CheckBox(&g_Config.bDumpFrames, sy->T("Record Display")));
	systemSettings->Add(new CheckBox(&g_Config.bUseFFV1, sy->T("Use Lossless Video Codec (FFV1)")));
	systemSettings->Add(new CheckBox(&g_Config.bDumpAudio, sy->T("Record Audio")));
	systemSettings->Add(new CheckBox(&g_Config.bSaveLoadResetsAVdumping, sy->T("Reset Recording on Save/Load State")));
#endif
	if (!g_Config.bSimpleUI) {
		systemSettings->Add(new CheckBox(&g_Config.bDayLightSavings, sy->T("Day Light Saving")));
		static const char *dateFormat[] = { "YYYYMMDD", "MMDDYYYY", "DDMMYYYY" };
		systemSettings->Add(new PopupMultiChoice(&g_Config.iDateFormat, sy->T("Date Format"), dateFormat, 1, 3, sy->GetName(), screenManager()));
		static const char *timeFormat[] = { "12HR", "24HR" };
		systemSettings->Add(new PopupMultiChoice(&g_Config.iTimeFormat, sy->T("Time Format"), timeFormat, 1, 2, sy->GetName(), screenManager()));
		static const char *buttonPref[] = { "Use O to confirm", "Use X to confirm" };
		systemSettings->Add(new PopupMultiChoice(&g_Config.iButtonPreference, sy->T("Confirmation Button"), buttonPref, 0, 2, sy->GetName(), screenManager()));
	}
}

UI::EventReturn GameSettingsScreen::OnAutoFrameskip(UI::EventParams &e) {
	if (g_Config.bAutoFrameSkip && g_Config.iFrameSkip == 0) {
		g_Config.iFrameSkip = 1;
	}
	if (g_Config.bAutoFrameSkip && g_Config.iRenderingMode == FB_NON_BUFFERED_MODE) {
		g_Config.iRenderingMode = FB_BUFFERED_MODE;
	}
	return UI::EVENT_DONE;
}

UI::EventReturn GameSettingsScreen::OnSoftwareRendering(UI::EventParams &e) {
	vtxCacheEnable_ = !g_Config.bSoftwareRendering && g_Config.bHardwareTransform;
	postProcEnable_ = !g_Config.bSoftwareRendering && (g_Config.iRenderingMode != FB_NON_BUFFERED_MODE);
	resolutionEnable_ = !g_Config.bSoftwareRendering && (g_Config.iRenderingMode != FB_NON_BUFFERED_MODE);
	bloomHackEnable_ = !g_Config.bSoftwareRendering && (g_Config.iInternalResolution != 1);
	tessHWEnable_ = DoesBackendSupportHWTess() && !g_Config.bSoftwareRendering && g_Config.bHardwareTransform;
	return UI::EVENT_DONE;
}

UI::EventReturn GameSettingsScreen::OnHardwareTransform(UI::EventParams &e) {
	vtxCacheEnable_ = !g_Config.bSoftwareRendering && g_Config.bHardwareTransform;
	tessHWEnable_ = DoesBackendSupportHWTess() && !g_Config.bSoftwareRendering && g_Config.bHardwareTransform;
	return UI::EVENT_DONE;
}

UI::EventReturn GameSettingsScreen::OnScreenRotation(UI::EventParams &e) {
	ILOG("New display rotation: %d", g_Config.iScreenRotation);
	ILOG("Sending rotate");
	System_SendMessage("rotate", "");
	ILOG("Got back from rotate");
	return UI::EVENT_DONE;
}

static void RecreateActivity() {
	const int SYSTEM_JELLYBEAN = 16;
	if (System_GetPropertyInt(SYSPROP_SYSTEMVERSION) >= SYSTEM_JELLYBEAN) {
		ILOG("Sending recreate");
		System_SendMessage("recreate", "");
		ILOG("Got back from recreate");
	} else {
		I18NCategory *gr = GetI18NCategory("Graphics");
		System_SendMessage("toast", gr->T("Must Restart", "You must restart PPSSPP for this change to take effect"));
	}
}

UI::EventReturn GameSettingsScreen::OnAdhocGuides(UI::EventParams &e) {
	LaunchBrowser("https://forums.ppsspp.org/forumdisplay.php?fid=34");
	return UI::EVENT_DONE;
}

UI::EventReturn GameSettingsScreen::OnImmersiveModeChange(UI::EventParams &e) {
	System_SendMessage("immersive", "");
	if (g_Config.iAndroidHwScale != 0) {
		RecreateActivity();
	}
	return UI::EVENT_DONE;
}

UI::EventReturn GameSettingsScreen::OnSustainedPerformanceModeChange(UI::EventParams &e) {
	System_SendMessage("sustainedPerfMode", "");
	return UI::EVENT_DONE;
}

UI::EventReturn GameSettingsScreen::OnRenderingMode(UI::EventParams &e) {
	// We do not want to report when rendering mode is Framebuffer to memory - so many issues
	// are caused by that (framebuffer copies overwriting display lists, etc).
	Reporting::UpdateConfig();
	enableReports_ = Reporting::IsEnabled();
	enableReportsCheckbox_->SetEnabled(Reporting::IsSupported());

	postProcEnable_ = !g_Config.bSoftwareRendering && (g_Config.iRenderingMode != FB_NON_BUFFERED_MODE);
	resolutionEnable_ = !g_Config.bSoftwareRendering && (g_Config.iRenderingMode != FB_NON_BUFFERED_MODE);

	if (g_Config.iRenderingMode == FB_NON_BUFFERED_MODE) {
		g_Config.bAutoFrameSkip = false;
	}
	return UI::EVENT_DONE;
}

UI::EventReturn GameSettingsScreen::OnJitAffectingSetting(UI::EventParams &e) {
	NativeMessageReceived("clear jit", "");
	return UI::EVENT_DONE;
}

#if defined(_WIN32) && !PPSSPP_PLATFORM(UWP)

UI::EventReturn GameSettingsScreen::OnSavePathMydoc(UI::EventParams &e) {
	const std::string PPSSPPpath = File::GetExeDirectory();
	const std::string installedFile = PPSSPPpath + "installed.txt";
	installed_ = File::Exists(installedFile);
	if (otherinstalled_) {
		File::Delete(PPSSPPpath + "installed.txt");
		File::CreateEmptyFile(PPSSPPpath + "installed.txt");
		otherinstalled_ = false;
		wchar_t myDocumentsPath[MAX_PATH];
		const HRESULT result = SHGetFolderPath(NULL, CSIDL_PERSONAL, NULL, SHGFP_TYPE_CURRENT, myDocumentsPath);
		const std::string myDocsPath = ConvertWStringToUTF8(myDocumentsPath) + "/PPSSPP/";
		g_Config.memStickDirectory = myDocsPath;
	}
	else if (installed_) {
		File::Delete(PPSSPPpath + "installed.txt");
		installed_ = false;
		g_Config.memStickDirectory = PPSSPPpath + "memstick/";
	}
	else {
		std::ofstream myfile;
		myfile.open(PPSSPPpath + "installed.txt");
		if (myfile.is_open()){
			myfile.close();
		}

		wchar_t myDocumentsPath[MAX_PATH];
		const HRESULT result = SHGetFolderPath(NULL, CSIDL_PERSONAL, NULL, SHGFP_TYPE_CURRENT, myDocumentsPath);
		const std::string myDocsPath = ConvertWStringToUTF8(myDocumentsPath) + "/PPSSPP/";
		g_Config.memStickDirectory = myDocsPath;
		installed_ = true;
	}
	return UI::EVENT_DONE;
}

UI::EventReturn GameSettingsScreen::OnSavePathOther(UI::EventParams &e) {
	const std::string PPSSPPpath = File::GetExeDirectory();
	if (otherinstalled_) {
		I18NCategory *di = GetI18NCategory("Dialog");
		std::string folder = W32Util::BrowseForFolder(MainWindow::GetHWND(), di->T("Choose PPSSPP save folder"));
		if (folder.size()) {
			g_Config.memStickDirectory = folder;
			FILE *f = File::OpenCFile(PPSSPPpath + "installed.txt", "wb");
			if (f) {
				std::string utfstring("\xEF\xBB\xBF");
				utfstring.append(folder);
				fwrite(utfstring.c_str(), 1, utfstring.length(), f);
				fclose(f);
			}
			installed_ = false;
		}
		else
			otherinstalled_ = false;
	}
	else {
		File::Delete(PPSSPPpath + "installed.txt");
		SavePathInMyDocumentChoice->SetEnabled(true);
		otherinstalled_ = false;
		installed_ = false;
		g_Config.memStickDirectory = PPSSPPpath + "memstick/";
	}
	return UI::EVENT_DONE;
}

#endif

UI::EventReturn GameSettingsScreen::OnClearRecents(UI::EventParams &e) {
	g_Config.recentIsos.clear();
	OnRecentChanged.Trigger(e);
	return UI::EVENT_DONE;
}

UI::EventReturn GameSettingsScreen::OnChangeBackground(UI::EventParams &e) {
	const std::string bgPng = GetSysDirectory(DIRECTORY_SYSTEM) + "background.png";
	const std::string bgJpg = GetSysDirectory(DIRECTORY_SYSTEM) + "background.jpg";
	if (File::Exists(bgPng) || File::Exists(bgJpg)) {
		if (File::Exists(bgPng)) {
			File::Delete(bgPng);
		}
		if (File::Exists(bgJpg)) {
			File::Delete(bgJpg);
		}

		NativeMessageReceived("bgImage_updated", "");
	} else {
		if (System_GetPropertyBool(SYSPROP_HAS_IMAGE_BROWSER)) {
			System_SendMessage("bgImage_browse", "");
		}
	}

	// Change to a browse or clear button.
	RecreateViews();
	return UI::EVENT_DONE;
}

UI::EventReturn GameSettingsScreen::OnFullscreenChange(UI::EventParams &e) {
	System_SendMessage("toggle_fullscreen", g_Config.bFullScreen ? "1" : "0");
	return UI::EVENT_DONE;
}

UI::EventReturn GameSettingsScreen::OnDisplayLayoutEditor(UI::EventParams &e) {
	screenManager()->push(new DisplayLayoutScreen());
	return UI::EVENT_DONE;
};

UI::EventReturn GameSettingsScreen::OnResolutionChange(UI::EventParams &e) {
	if (g_Config.iAndroidHwScale == 1) {
		RecreateActivity();
	}
	bloomHackEnable_ = !g_Config.bSoftwareRendering && g_Config.iInternalResolution != 1;
	Reporting::UpdateConfig();
	return UI::EVENT_DONE;
}

UI::EventReturn GameSettingsScreen::OnHwScaleChange(UI::EventParams &e) {
	RecreateActivity();
	return UI::EVENT_DONE;
}

UI::EventReturn GameSettingsScreen::OnDumpNextFrameToLog(UI::EventParams &e) {
	if (gpu) {
		gpu->DumpNextFrame();
	}
	return UI::EVENT_DONE;
}

void GameSettingsScreen::update() {
	UIScreen::update();

	if (g_Config.iForceMaxEmulatedFPS == 60 || g_Config.iForceMaxEmulatedFPS == 0)
		g_Config.iForceMaxEmulatedFPS = cap60FPS_ ? 60 : 0;
	else
		cap60FPS_ = false;

	g_Config.iFpsLimit = (iAlternateSpeedPercent_ * 60) / 100;

	bool vertical = UseVerticalLayout();
	if (vertical != lastVertical_) {
		RecreateViews();
		lastVertical_ = vertical;
	}
}

void GameSettingsScreen::onFinish(DialogResult result) {
	if (g_Config.bEnableSound) {
		if (PSP_IsInited() && !IsAudioInitialised())
			Audio_Init();
	}

	Reporting::Enable(enableReports_, "report.ppsspp.org");
	Reporting::UpdateConfig();
	g_Config.Save();
	if (editThenRestore_) {
		g_Config.unloadGameConfig();
	}

	host->UpdateUI();

	KeyMap::UpdateNativeMenuKeys();

	// Wipe some caches after potentially changing settings.
	NativeMessageReceived("gpu_resized", "");
	NativeMessageReceived("gpu_clearCache", "");
}

void GameSettingsScreen::CallbackRenderingBackend(bool yes) {
	// If the user ends up deciding not to restart, set the config back to the current backend
	// so it doesn't get switched by accident.
	if (yes) {
		// Extra save here to make sure the choice really gets saved even if there are shutdown bugs in
		// the GPU backend code.
		g_Config.Save();
		System_SendMessage("graphics_restart", "");
	} else {
		g_Config.iGPUBackend = (int)GetGPUBackend();
	}
}

UI::EventReturn GameSettingsScreen::OnRenderingBackend(UI::EventParams &e) {
	I18NCategory *di = GetI18NCategory("Dialog");

	// It only makes sense to show the restart prompt if the backend was actually changed.
	if (g_Config.iGPUBackend != (int)GetGPUBackend()) {
		screenManager()->push(new PromptScreen(di->T("ChangingGPUBackends", "Changing GPU backends requires PPSSPP to restart. Restart now?"), di->T("Yes"), di->T("No"),
			std::bind(&GameSettingsScreen::CallbackRenderingBackend, this, std::placeholders::_1)));
	}
	return UI::EVENT_DONE;
}

UI::EventReturn GameSettingsScreen::OnChangeNickname(UI::EventParams &e) {
#if PPSSPP_PLATFORM(WINDOWS) || defined(USING_QT_UI)
	const size_t name_len = 256;

	char name[name_len];
	memset(name, 0, sizeof(name));

	if (System_InputBoxGetString("Enter a new PSP nickname", g_Config.sNickName.c_str(), name, name_len)) {
		g_Config.sNickName = StripSpaces(name);
	}
#elif defined(__ANDROID__)
	// TODO: The return value is handled in NativeApp::inputbox_completed. This is horrific.
	System_SendMessage("inputbox", ("nickname:" + g_Config.sNickName).c_str());
#endif
	return UI::EVENT_DONE;
}

UI::EventReturn GameSettingsScreen::OnChangeproAdhocServerAddress(UI::EventParams &e) {
#if PPSSPP_PLATFORM(WINDOWS) || defined(USING_QT_UI)
	if (!g_Config.bFullScreen) {
		const size_t name_len = 256;

		char name[name_len];
		memset(name, 0, sizeof(name));

		if (System_InputBoxGetString("Enter an IP address", g_Config.proAdhocServer.c_str(), name, name_len)) {
			std::string stripped = StripSpaces(name);
			g_Config.proAdhocServer = stripped;
		}
	}
	else
		screenManager()->push(new ProAdhocServerScreen);
#elif defined(__ANDROID__)
	System_SendMessage("inputbox", ("IP:" + g_Config.proAdhocServer).c_str());
#else
	screenManager()->push(new ProAdhocServerScreen);
#endif

	return UI::EVENT_DONE;
}

UI::EventReturn GameSettingsScreen::OnChangeMacAddress(UI::EventParams &e) {
	g_Config.sMACAddress = CreateRandMAC();

	return UI::EVENT_DONE;
}

UI::EventReturn GameSettingsScreen::OnComboKey(UI::EventParams &e) {
	screenManager()->push(new Combo_keyScreen(&g_Config.iComboMode));
	return UI::EVENT_DONE;
}

UI::EventReturn GameSettingsScreen::OnLanguage(UI::EventParams &e) {
	I18NCategory *dev = GetI18NCategory("Developer");
	auto langScreen = new NewLanguageScreen(dev->T("Language"));
	langScreen->OnChoice.Handle(this, &GameSettingsScreen::OnLanguageChange);
	if (e.v)
		langScreen->SetPopupOrigin(e.v);
	screenManager()->push(langScreen);
	return UI::EVENT_DONE;
}

UI::EventReturn GameSettingsScreen::OnLanguageChange(UI::EventParams &e) {
	screenManager()->RecreateAllViews();

	if (host) {
		host->UpdateUI();
	}
	return UI::EVENT_DONE;
}

UI::EventReturn GameSettingsScreen::OnPostProcShader(UI::EventParams &e) {
	I18NCategory *gr = GetI18NCategory("Graphics");
	auto procScreen = new PostProcScreen(gr->T("Postprocessing Shader"));
	procScreen->OnChoice.Handle(this, &GameSettingsScreen::OnPostProcShaderChange);
	if (e.v)
		procScreen->SetPopupOrigin(e.v);
	screenManager()->push(procScreen);
	return UI::EVENT_DONE;
}

UI::EventReturn GameSettingsScreen::OnPostProcShaderChange(UI::EventParams &e) {
	NativeMessageReceived("gpu_resized", "");
	return UI::EVENT_DONE;
}

UI::EventReturn GameSettingsScreen::OnDeveloperTools(UI::EventParams &e) {
	screenManager()->push(new DeveloperToolsScreen());
	return UI::EVENT_DONE;
}

UI::EventReturn GameSettingsScreen::OnOtherSettings(UI::EventParams &e) {
	screenManager()->push(new OtherSettingsScreen());
	return UI::EVENT_DONE;
}

UI::EventReturn GameSettingsScreen::OnRemoteISO(UI::EventParams &e) {
	screenManager()->push(new RemoteISOScreen());
	return UI::EVENT_DONE;
}

UI::EventReturn GameSettingsScreen::OnControlMapping(UI::EventParams &e) {
	screenManager()->push(new ControlMappingScreen());
	return UI::EVENT_DONE;
}

UI::EventReturn GameSettingsScreen::OnTouchControlLayout(UI::EventParams &e) {
	screenManager()->push(new TouchControlLayoutScreen());
	return UI::EVENT_DONE;
}

//when the tilt event type is modified, we need to reset all tilt settings.
//refer to the ResetTiltEvents() function for a detailed explanation.
UI::EventReturn GameSettingsScreen::OnTiltTypeChange(UI::EventParams &e){
	TiltEventProcessor::ResetTiltEvents();
	return UI::EVENT_DONE;
};

UI::EventReturn GameSettingsScreen::OnTiltCustomize(UI::EventParams &e){
	screenManager()->push(new TiltAnalogSettingsScreen());
	return UI::EVENT_DONE;
};

UI::EventReturn GameSettingsScreen::OnSavedataManager(UI::EventParams &e) {
	auto saveData = new SavedataScreen("");
	screenManager()->push(saveData);
	return UI::EVENT_DONE;
}

UI::EventReturn GameSettingsScreen::OnSysInfo(UI::EventParams &e) {
	screenManager()->push(new SystemInfoScreen());
	return UI::EVENT_DONE;
}

void DeveloperToolsScreen::CreateViews() {
	using namespace UI;
	root_ = new LinearLayout(ORIENT_VERTICAL, new LayoutParams(FILL_PARENT, FILL_PARENT));
	ScrollView *settingsScroll = new ScrollView(ORIENT_VERTICAL, new LinearLayoutParams(1.0f));
	settingsScroll->SetTag("DevToolsSettings");
	root_->Add(settingsScroll);

	I18NCategory *di = GetI18NCategory("Dialog");
	I18NCategory *dev = GetI18NCategory("Developer");
	I18NCategory *gr = GetI18NCategory("Graphics");
	I18NCategory *a = GetI18NCategory("Audio");
	I18NCategory *sy = GetI18NCategory("System");

	AddStandardBack(root_);

	LinearLayout *list = settingsScroll->Add(new LinearLayout(ORIENT_VERTICAL, new LinearLayoutParams(1.0f)));
	list->SetSpacing(0);
	list->Add(new ItemHeader(sy->T("General")));

	bool canUseJit = true;
	// iOS can now use JIT on all modes, apparently.
	// The bool may come in handy for future non-jit platforms though (UWP XB1?)

	static const char *cpuCores[] = { "Interpreter", "Dynarec (JIT)", "IR Interpreter" };
	PopupMultiChoice *core = list->Add(new PopupMultiChoice(&g_Config.iCpuCore, gr->T("CPU Core"), cpuCores, 0, ARRAY_SIZE(cpuCores), sy->GetName(), screenManager()));
	core->OnChoice.Handle(this, &DeveloperToolsScreen::OnJitAffectingSetting);
	if (!canUseJit) {
		core->HideChoice(1);
	}

	list->Add(new CheckBox(&g_Config.bShowDeveloperMenu, dev->T("Show Developer Menu")));
	list->Add(new CheckBox(&g_Config.bDumpDecryptedEboot, dev->T("Dump Decrypted Eboot", "Dump Decrypted EBOOT.BIN (If Encrypted) When Booting Game")));

#if !PPSSPP_PLATFORM(UWP)
	Choice *cpuTests = new Choice(dev->T("Run CPU Tests"));
	list->Add(cpuTests)->OnClick.Handle(this, &DeveloperToolsScreen::OnRunCPUTests);

	cpuTests->SetEnabled(TestsAvailable());
#endif

	list->Add(new CheckBox(&g_Config.bEnableLogging, dev->T("Enable Logging")))->OnClick.Handle(this, &DeveloperToolsScreen::OnLoggingChanged);
	list->Add(new CheckBox(&g_Config.bLogFrameDrops, dev->T("Log Dropped Frame Statistics")));
	list->Add(new Choice(dev->T("Logging Channels")))->OnClick.Handle(this, &DeveloperToolsScreen::OnLogConfig);
	list->Add(new ItemHeader(dev->T("Language")));
	list->Add(new Choice(dev->T("Load language ini")))->OnClick.Handle(this, &DeveloperToolsScreen::OnLoadLanguageIni);
	list->Add(new Choice(dev->T("Save language ini")))->OnClick.Handle(this, &DeveloperToolsScreen::OnSaveLanguageIni);
	list->Add(new ItemHeader(dev->T("Texture Replacement")));
	list->Add(new CheckBox(&g_Config.bSaveNewTextures, dev->T("Save new textures")));
	list->Add(new CheckBox(&g_Config.bReplaceTextures, dev->T("Replace textures")));
#if !defined(MOBILE_DEVICE)
	Choice *createTextureIni = list->Add(new Choice(dev->T("Create/Open textures.ini file for current game")));
	createTextureIni->OnClick.Handle(this, &DeveloperToolsScreen::OnOpenTexturesIniFile);
	if (!PSP_IsInited()) {
		createTextureIni->SetEnabled(false);
	}
#endif
}

void DeveloperToolsScreen::onFinish(DialogResult result) {
	g_Config.Save();
}


void OtherSettingsScreen::CreateViews() {
	using namespace UI;
	root_ = new LinearLayout(ORIENT_VERTICAL, new LayoutParams(FILL_PARENT, FILL_PARENT));
	ScrollView *settingsScroll = new ScrollView(ORIENT_VERTICAL, new LinearLayoutParams(1.0f));
	settingsScroll->SetTag("OtherSettings");
	root_->Add(settingsScroll);

	I18NCategory *gr = GetI18NCategory("Graphics");
	I18NCategory *sy = GetI18NCategory("System");

	AddStandardBack(root_);

	LinearLayout *list = settingsScroll->Add(new LinearLayout(ORIENT_VERTICAL, new LinearLayoutParams(1.0f)));
	list->SetSpacing(0);

	list->Add(new ItemHeader(sy->T("Settings that should not be changed by most users")));
	list->Add(new CheckBox(&g_Config.bEncryptSave, sy->T("Encrypt savedata")));
	list->Add(new CheckBox(&g_Config.bSavedataUpgrade, sy->T("Allow savedata with wrong encryption(unsafe workaround for outdated PSP savedata)")));
	list->Add(new CheckBox(&g_Config.bFrameSkipUnthrottle, gr->T("Frameskip unthrottle(good for CPU benchmark)")));
	list->Add(new CheckBox(&g_Config.bTrueColor, gr->T("True Color(Disable to get PSP colors)")));
	PopupSliderChoice *emulatedSpeed = list->Add(new PopupSliderChoice(&g_Config.iForceMaxEmulatedFPS, 0, 60, gr->T("Force Max Emulated FPS(affects speed in most games!)"), 1, screenManager(), gr->T("FPS, 0:Disabled")));
	emulatedSpeed->SetFormat("%i FPS");
	emulatedSpeed->SetZeroLabel(gr->T("Disabled"));
	list->Add(new CheckBox(&g_Config.bShowFrameProfiler, gr->T("Display frame profiler(heavy!)")));
	list->Add(new CheckBox(&g_Config.bSimpleFrameStats, gr->T("Display simple frame stats(heavy!)")));
	list->Add(new CheckBox(&g_Config.bRefreshAt60Hz, gr->T("Refresh at 60Hz(gamebreaking, but might be needed for NVidia stutter)")));
}

void OtherSettingsScreen::onFinish(DialogResult result) {
	g_Config.Save();
}

void GameSettingsScreen::CallbackRestoreDefaults(bool yes) {
	if (yes)
		g_Config.RestoreDefaults();
	host->UpdateUI();
}

UI::EventReturn GameSettingsScreen::OnRestoreDefaultSettings(UI::EventParams &e) {
	I18NCategory *dev = GetI18NCategory("Developer");
	I18NCategory *di = GetI18NCategory("Dialog");
	if (g_Config.bGameSpecific)
	{
		screenManager()->push(
			new PromptScreen(dev->T("RestoreGameDefaultSettings", "Are you sure you want to restore the game-specific settings back to the ppsspp defaults?\n"), di->T("OK"), di->T("Cancel"),
			std::bind(&GameSettingsScreen::CallbackRestoreDefaults, this, std::placeholders::_1)));
	}
	else
	{
		screenManager()->push(
			new PromptScreen(dev->T("RestoreDefaultSettings", "Are you sure you want to restore all settings(except control mapping)\nback to their defaults?\nYou can't undo this.\nPlease restart PPSSPP after restoring settings."), di->T("OK"), di->T("Cancel"),
			std::bind(&GameSettingsScreen::CallbackRestoreDefaults, this, std::placeholders::_1)));
	}

	return UI::EVENT_DONE;
}

UI::EventReturn DeveloperToolsScreen::OnLoggingChanged(UI::EventParams &e) {
	host->ToggleDebugConsoleVisibility();
	return UI::EVENT_DONE;
}

UI::EventReturn DeveloperToolsScreen::OnRunCPUTests(UI::EventParams &e) {
#if !PPSSPP_PLATFORM(UWP)
	RunTests();
#endif
	return UI::EVENT_DONE;
}

UI::EventReturn DeveloperToolsScreen::OnSaveLanguageIni(UI::EventParams &e) {
	i18nrepo.SaveIni(g_Config.sLanguageIni);
	return UI::EVENT_DONE;
}

UI::EventReturn DeveloperToolsScreen::OnLoadLanguageIni(UI::EventParams &e) {
	i18nrepo.LoadIni(g_Config.sLanguageIni);
	return UI::EVENT_DONE;
}

UI::EventReturn DeveloperToolsScreen::OnOpenTexturesIniFile(UI::EventParams &e) {
	std::string gameID = g_paramSFO.GetDiscID();
	std::string texturesDirectory = GetSysDirectory(DIRECTORY_TEXTURES) + gameID + "/";
	bool enabled_ = !gameID.empty();
	if (enabled_) {
		if (!File::Exists(texturesDirectory)) {
			File::CreateFullPath(texturesDirectory);
		}
		if (!File::Exists(texturesDirectory + "textures.ini")) {
			FILE *f = File::OpenCFile(texturesDirectory + "textures.ini", "wb");
			if (f) {
				fwrite("\xEF\xBB\xBF", 0, 3, f);
				fclose(f);
				// Let's also write some defaults
				std::fstream fs;
				File::OpenCPPFile(fs, texturesDirectory + "textures.ini", std::ios::out | std::ios::ate);
				fs << "# This file is optional\n";
				fs << "# for syntax explanation check:\n";
				fs << "# - https://github.com/hrydgard/ppsspp/pull/8715 \n";
				fs << "# - https://github.com/hrydgard/ppsspp/pull/8792 \n";
				fs << "[options]\n";
				fs << "version = 1\n";
				fs << "hash = quick\n";
				fs << "\n";
				fs << "[hashes]\n";
				fs << "\n";
				fs << "[hashranges]\n";
				fs.close();
			}
		}
		enabled_ = File::Exists(texturesDirectory + "textures.ini");
	}
	if (enabled_) {
		File::openIniFile(texturesDirectory + "textures.ini");
	}
	return UI::EVENT_DONE;
}

UI::EventReturn DeveloperToolsScreen::OnLogConfig(UI::EventParams &e) {
	screenManager()->push(new LogConfigScreen());
	return UI::EVENT_DONE;
}

UI::EventReturn DeveloperToolsScreen::OnJitAffectingSetting(UI::EventParams &e) {
	NativeMessageReceived("clear jit", "");
	return UI::EVENT_DONE;
}

void ProAdhocServerScreen::CreateViews() {
	using namespace UI;
	I18NCategory *sy = GetI18NCategory("System");
	I18NCategory *di = GetI18NCategory("Dialog");

	tempProAdhocServer = g_Config.proAdhocServer;
	root_ = new AnchorLayout(new LayoutParams(FILL_PARENT, FILL_PARENT));
	LinearLayout *leftColumn = new LinearLayout(ORIENT_VERTICAL, new LinearLayoutParams(FILL_PARENT, FILL_PARENT));

	leftColumn->Add(new ItemHeader(sy->T("proAdhocServer Address:")));
	addrView_ = new TextView(tempProAdhocServer, ALIGN_LEFT, false);
	leftColumn->Add(addrView_);
	LinearLayout *rightColumn = new LinearLayout(ORIENT_HORIZONTAL, new AnchorLayoutParams(0, 120, 10, NONE, NONE,10));
	rightColumn->Add(new Button("0"))->OnClick.Handle(this, &ProAdhocServerScreen::On0Click);
	rightColumn->Add(new Button("1"))->OnClick.Handle(this, &ProAdhocServerScreen::On1Click);
	rightColumn->Add(new Button("2"))->OnClick.Handle(this, &ProAdhocServerScreen::On2Click);
	rightColumn->Add(new Button("3"))->OnClick.Handle(this, &ProAdhocServerScreen::On3Click);
	rightColumn->Add(new Button("4"))->OnClick.Handle(this, &ProAdhocServerScreen::On4Click);
	rightColumn->Add(new Button("5"))->OnClick.Handle(this, &ProAdhocServerScreen::On5Click);
	rightColumn->Add(new Button("6"))->OnClick.Handle(this, &ProAdhocServerScreen::On6Click);
	rightColumn->Add(new Button("7"))->OnClick.Handle(this, &ProAdhocServerScreen::On7Click);
	rightColumn->Add(new Button("8"))->OnClick.Handle(this, &ProAdhocServerScreen::On8Click);
	rightColumn->Add(new Button("9"))->OnClick.Handle(this, &ProAdhocServerScreen::On9Click);
	rightColumn->Add(new Button("."))->OnClick.Handle(this, &ProAdhocServerScreen::OnPointClick);
	rightColumn->Add(new Button(di->T("Delete")))->OnClick.Handle(this, &ProAdhocServerScreen::OnDeleteClick);
	rightColumn->Add(new Button(di->T("Delete all")))->OnClick.Handle(this, &ProAdhocServerScreen::OnDeleteAllClick);
	rightColumn->Add(new Button(di->T("OK")))->OnClick.Handle(this, &ProAdhocServerScreen::OnOKClick);
	rightColumn->Add(new Button(di->T("Cancel")))->OnClick.Handle(this, &ProAdhocServerScreen::OnCancelClick);
	root_->Add(leftColumn);
	root_->Add(rightColumn);
}

UI::EventReturn ProAdhocServerScreen::On0Click(UI::EventParams &e) {
	if (tempProAdhocServer.length() > 0)
		tempProAdhocServer.append("0");
	addrView_->SetText(tempProAdhocServer);
	return UI::EVENT_DONE;
}

UI::EventReturn ProAdhocServerScreen::On1Click(UI::EventParams &e) {
	tempProAdhocServer.append("1");
	addrView_->SetText(tempProAdhocServer);
	return UI::EVENT_DONE;
}

UI::EventReturn ProAdhocServerScreen::On2Click(UI::EventParams &e) {
	tempProAdhocServer.append("2");
	addrView_->SetText(tempProAdhocServer);
	return UI::EVENT_DONE;
}

UI::EventReturn ProAdhocServerScreen::On3Click(UI::EventParams &e) {
	tempProAdhocServer.append("3");
	addrView_->SetText(tempProAdhocServer);
	return UI::EVENT_DONE;
}

UI::EventReturn ProAdhocServerScreen::On4Click(UI::EventParams &e) {
	tempProAdhocServer.append("4");
	addrView_->SetText(tempProAdhocServer);
	return UI::EVENT_DONE;
}

UI::EventReturn ProAdhocServerScreen::On5Click(UI::EventParams &e) {
	tempProAdhocServer.append("5");
	addrView_->SetText(tempProAdhocServer);
	return UI::EVENT_DONE;
}

UI::EventReturn ProAdhocServerScreen::On6Click(UI::EventParams &e) {
	tempProAdhocServer.append("6");
	addrView_->SetText(tempProAdhocServer);
	return UI::EVENT_DONE;
}

UI::EventReturn ProAdhocServerScreen::On7Click(UI::EventParams &e) {
	tempProAdhocServer.append("7");
	addrView_->SetText(tempProAdhocServer);
	return UI::EVENT_DONE;
}

UI::EventReturn ProAdhocServerScreen::On8Click(UI::EventParams &e) {
	tempProAdhocServer.append("8");
	addrView_->SetText(tempProAdhocServer);
	return UI::EVENT_DONE;
}

UI::EventReturn ProAdhocServerScreen::On9Click(UI::EventParams &e) {
	tempProAdhocServer.append("9");
	addrView_->SetText(tempProAdhocServer);
	return UI::EVENT_DONE;
}


UI::EventReturn ProAdhocServerScreen::OnPointClick(UI::EventParams &e) {
	if (tempProAdhocServer.length() > 0 && tempProAdhocServer.at(tempProAdhocServer.length() - 1) != '.')
		tempProAdhocServer.append(".");
	addrView_->SetText(tempProAdhocServer);
	return UI::EVENT_DONE;
}

UI::EventReturn ProAdhocServerScreen::OnDeleteClick(UI::EventParams &e) {
	if (tempProAdhocServer.length() > 0)
		tempProAdhocServer.erase(tempProAdhocServer.length() -1, 1);
	addrView_->SetText(tempProAdhocServer);
	return UI::EVENT_DONE;
}

UI::EventReturn ProAdhocServerScreen::OnDeleteAllClick(UI::EventParams &e) {
	tempProAdhocServer = "";
	addrView_->SetText(tempProAdhocServer);
	return UI::EVENT_DONE;
}

UI::EventReturn ProAdhocServerScreen::OnOKClick(UI::EventParams &e) {
	g_Config.proAdhocServer = StripSpaces(tempProAdhocServer);
	UIScreen::OnBack(e);
	return UI::EVENT_DONE;
}

UI::EventReturn ProAdhocServerScreen::OnCancelClick(UI::EventParams &e) {
	tempProAdhocServer = g_Config.proAdhocServer;
	UIScreen::OnBack(e);
	return UI::EVENT_DONE;
}

SettingInfoMessage::SettingInfoMessage(int align, UI::AnchorLayoutParams *lp)
	: UI::LinearLayout(UI::ORIENT_HORIZONTAL, lp) {
	using namespace UI;
	SetSpacing(0.0f);
	Add(new UI::Spacer(10.0f));
	text_ = Add(new UI::TextView("", align, false, new LinearLayoutParams(1.0, Margins(0, 10))));
	text_->SetTag("TEST?");
	Add(new UI::Spacer(10.0f));
}

void SettingInfoMessage::Show(const std::string &text, UI::View *refView) {
	if (refView) {
		Bounds b = refView->GetBounds();
		const UI::AnchorLayoutParams *lp = GetLayoutParams()->As<UI::AnchorLayoutParams>();
		if (b.y >= cutOffY_) {
			ReplaceLayoutParams(new UI::AnchorLayoutParams(lp->width, lp->height, lp->left, 80.0f, lp->right, lp->bottom, lp->center));
		} else {
			ReplaceLayoutParams(new UI::AnchorLayoutParams(lp->width, lp->height, lp->left, dp_yres - 80.0f - 40.0f, lp->right, lp->bottom, lp->center));
		}
	}
	text_->SetText(text);
	timeShown_ = time_now_d();
}

void SettingInfoMessage::Draw(UIContext &dc) {
	static const double FADE_TIME = 1.0;
	static const float MAX_ALPHA = 0.9f;

	// Let's show longer messages for more time (guesstimate at reading speed.)
	// Note: this will give multibyte characters more time, but they often have shorter words anyway.
	double timeToShow = std::max(1.5, text_->GetText().size() * 0.05);

	double sinceShow = time_now_d() - timeShown_;
	float alpha = MAX_ALPHA;
	if (timeShown_ == 0.0 || sinceShow > timeToShow + FADE_TIME) {
		alpha = 0.0f;
	} else if (sinceShow > timeToShow) {
		alpha = MAX_ALPHA - MAX_ALPHA * (float)((sinceShow - timeToShow) / FADE_TIME);
	}

	if (alpha >= 0.1f) {
		UI::Style style = dc.theme->popupTitle;
		style.background.color = colorAlpha(style.background.color, alpha - 0.1f);
		dc.FillRect(style.background, bounds_);
	}

	text_->SetTextColor(whiteAlpha(alpha));
	ViewGroup::Draw(dc);
}<|MERGE_RESOLUTION|>--- conflicted
+++ resolved
@@ -352,7 +352,6 @@
 		});
 		beziersChoice->SetDisabledPtr(&g_Config.bHardwareTessellation);
 
-<<<<<<< HEAD
 		CheckBox *tessellationHW = graphicsSettings->Add(new CheckBox(&g_Config.bHardwareTessellation, gr->T("Hardware Tessellation", "Hardware tessellation (experimental)")));
 		tessellationHW->OnClick.Add([=](EventParams &e) {
 			settingInfo_->Show(gr->T("HardwareTessellation Tip", "Uses hardware to make curves, always uses a fixed quality"), e.v);
@@ -361,15 +360,6 @@
 		tessHWEnable_ = DoesBackendSupportHWTess() && !g_Config.bSoftwareRendering && g_Config.bHardwareTransform;
 		tessellationHW->SetEnabledPtr(&tessHWEnable_);
 	}
-=======
-	CheckBox *tessellationHW = graphicsSettings->Add(new CheckBox(&g_Config.bHardwareTessellation, gr->T("Hardware Tessellation")));
-	tessellationHW->OnClick.Add([=](EventParams &e) {
-		settingInfo_->Show(gr->T("HardwareTessellation Tip", "Uses hardware to make curves, always uses a fixed quality"), e.v);
-		return UI::EVENT_CONTINUE;
-	});
-	tessHWEnable_ = DoesBackendSupportHWTess() && !g_Config.bSoftwareRendering && g_Config.bHardwareTransform;
-	tessellationHW->SetEnabledPtr(&tessHWEnable_);
->>>>>>> 29de4b5a
 
 	// In case we're going to add few other antialiasing option like MSAA in the future.
 	// graphicsSettings->Add(new CheckBox(&g_Config.bFXAA, gr->T("FXAA")));
@@ -726,13 +716,9 @@
 		}
 	}
 	systemSettings->Add(new Choice(sy->T("Restore Default Settings")))->OnClick.Handle(this, &GameSettingsScreen::OnRestoreDefaultSettings);
-<<<<<<< HEAD
 	if (!g_Config.bSimpleUI) {
+		systemSettings->Add(new CheckBox(&g_Config.bEnableStateUndo, sy->T("Savestate slot backups")));
 		systemSettings->Add(new CheckBox(&g_Config.bEnableAutoLoad, sy->T("Auto Load Newest Savestate")));
-=======
-	systemSettings->Add(new CheckBox(&g_Config.bEnableStateUndo, sy->T("Savestate slot backups")));
-	systemSettings->Add(new CheckBox(&g_Config.bEnableAutoLoad, sy->T("Auto Load Newest Savestate")));
->>>>>>> 29de4b5a
 
 #if defined(USING_WIN_UI)
 		systemSettings->Add(new CheckBox(&g_Config.bBypassOSKWithKeyboard, sy->T("Enable Windows native keyboard", "Enable Windows native keyboard")));
@@ -758,25 +744,8 @@
 					SavePathInOtherChoice->SetEnabled(true);
 			}
 			else
-<<<<<<< HEAD
 				SavePathInMyDocumentChoice->SetEnabled(false);
-		}
-		else {
-			if (installed_ && (result == S_OK)) {
-				std::ifstream inputFile(ConvertUTF8ToWString(installedFile));
-				if (!inputFile.fail() && inputFile.is_open()) {
-					std::string tempString;
-					std::getline(inputFile, tempString);
-
-					// Skip UTF-8 encoding bytes if there are any. There are 3 of them.
-					if (tempString.substr(0, 3) == "\xEF\xBB\xBF")
-						tempString = tempString.substr(3);
-					SavePathInOtherChoice->SetEnabled(true);
-					if (!(tempString == "")) {
-						installed_ = false;
-						otherinstalled_ = true;
-					}
-=======
+			else
 				SavePathInOtherChoice->SetEnabled(true);
 		} else
 			SavePathInMyDocumentChoice->SetEnabled(false);
@@ -791,14 +760,14 @@
 				std::string tempString;
 				std::getline(inputFile, tempString);
 
-				// Skip UTF-8 encoding bytes if there are any. There are 3 of them.
-				if (tempString.substr(0, 3) == "\xEF\xBB\xBF")
-					tempString = tempString.substr(3);
-				SavePathInOtherChoice->SetEnabled(true);
-				if (!(tempString == "")) {
-					installed_ = false;
-					otherinstalled_ = true;
->>>>>>> 29de4b5a
+					// Skip UTF-8 encoding bytes if there are any. There are 3 of them.
+					if (tempString.substr(0, 3) == "\xEF\xBB\xBF")
+						tempString = tempString.substr(3);
+					SavePathInOtherChoice->SetEnabled(true);
+					if (!(tempString == "")) {
+						installed_ = false;
+						otherinstalled_ = true;
+					}
 				}
 				inputFile.close();
 			}
