// This is generic code that is included in all Android apps that use the
// Native framework by Henrik Rydgard (https://github.com/hrydgard/native).

// It calls a set of methods defined in NativeApp.h. These should be implemented
// by your game or app.

#include <cstdlib>
#include <cstdint>

#include <sstream>
#include <queue>
#include <mutex>
#include <thread>
#include <atomic>

#ifndef _MSC_VER

#include <jni.h>
#include <android/native_window_jni.h>
#include <android/log.h>

#elif !defined(JNIEXPORT)
// Just for better highlighting in MSVC if opening this file.
// Not having types makes it get confused and say everything is wrong.
struct JavaVM;
typedef void *jmethodID;
typedef void *jfieldID;

typedef uint8_t jboolean;
typedef int8_t jbyte;
typedef int16_t jshort;
typedef int32_t jint;
typedef int64_t jlong;
typedef jint jsize;
typedef float jfloat;
typedef double jdouble;

class _jobject {};
class _jclass : public _jobject {};
typedef _jobject *jobject;
typedef _jclass *jclass;
typedef jobject jstring;
typedef jobject jbyteArray;

struct JNIEnv {};

#define JNIEXPORT
#define JNICALL
// Just a random value to make MSVC highlighting happy.
#define JNI_VERSION_1_6 16
#endif

#include "Common/Log.h"
#include "Common/LogReporting.h"

#include "Common/Net/Resolve.h"
#include "android/jni/AndroidAudio.h"
#include "Common/GPU/OpenGL/GLCommon.h"
#include "Common/GPU/OpenGL/GLFeatures.h"

#include "Common/System/Display.h"
#include "Common/System/NativeApp.h"
#include "Common/System/System.h"
#include "Common/System/OSD.h"
#include "Common/System/Request.h"
#include "Common/Thread/ThreadUtil.h"
#include "Common/File/Path.h"
#include "Common/File/DirListing.h"
#include "Common/File/VFS/VFS.h"
#include "Common/File/VFS/DirectoryReader.h"
#include "Common/File/VFS/ZipFileReader.h"
#include "Common/File/AndroidStorage.h"
#include "Common/Input/InputState.h"
#include "Common/Input/KeyCodes.h"
#include "Common/Profiler/Profiler.h"
#include "Common/Math/math_util.h"
#include "Common/Data/Text/Parsers.h"
#include "Common/VR/PPSSPPVR.h"
#include "Common/GPU/Vulkan/VulkanLoader.h"

#include "Common/GraphicsContext.h"
#include "Common/StringUtils.h"
#include "Common/TimeUtil.h"

#include "AndroidGraphicsContext.h"
#include "AndroidVulkanContext.h"
#include "AndroidJavaGLContext.h"

#include "Core/Config.h"
#include "Core/ConfigValues.h"
#include "Core/Loaders.h"
#include "Core/FileLoaders/LocalFileLoader.h"
#include "Core/KeyMap.h"
#include "Core/System.h"
#include "Core/HLE/sceUsbCam.h"
#include "Core/HLE/sceUsbGps.h"
#include "Common/CPUDetect.h"
#include "Common/Log.h"
#include "UI/GameInfoCache.h"

#include "app-android.h"

bool useCPUThread = true;

enum class EmuThreadState {
	DISABLED,
	START_REQUESTED,
	RUNNING,
	QUIT_REQUESTED,
	STOPPED,
};

static std::thread emuThread;
static std::atomic<int> emuThreadState((int)EmuThreadState::DISABLED);

void UpdateRunLoopAndroid(JNIEnv *env);

AndroidAudioState *g_audioState;

struct FrameCommand {
	FrameCommand() {}
	FrameCommand(std::string cmd, std::string prm) : command(cmd), params(prm) {}

	std::string command;
	std::string params;
};

static std::mutex frameCommandLock;
static std::queue<FrameCommand> frameCommands;

static std::string systemName;
static std::string langRegion;
static std::string mogaVersion;
static std::string boardName;

std::string g_externalDir;  // Original external dir (root of Android storage).
std::string g_extFilesDir;  // App private external dir.

static std::vector<std::string> g_additionalStorageDirs;

static int optimalFramesPerBuffer = 0;
static int optimalSampleRate = 0;
static int sampleRate = 0;
static int framesPerBuffer = 0;
static int androidVersion;
static int deviceType;

// Should only be used for display detection during startup (for config defaults etc)
// This is the ACTUAL display size, not the hardware scaled display size.
// Exposed so it can be displayed on the touchscreen test.
static int display_xres;
static int display_yres;
static int display_dpi_x;
static int display_dpi_y;
static int backbuffer_format;	// Android PixelFormat enum

static int desiredBackbufferSizeX;
static int desiredBackbufferSizeY;

// Cache the class loader so we can use it from native threads. Required for TextAndroid.
extern JavaVM *gJvm;

static jobject gClassLoader;
static jmethodID gFindClassMethod;

static float g_safeInsetLeft = 0.0;
static float g_safeInsetRight = 0.0;
static float g_safeInsetTop = 0.0;
static float g_safeInsetBottom = 0.0;

static jmethodID postCommand;
static jmethodID getDebugString;

static jobject nativeActivity;

static std::atomic<bool> exitRenderLoop;
static std::atomic<bool> renderLoopRunning;
static bool renderer_inited = false;
static std::mutex renderLock;

static bool sustainedPerfSupported = false;

static std::map<SystemPermission, PermissionStatus> permissions;

static AndroidGraphicsContext *graphicsContext;

#ifndef LOG_APP_NAME
#define LOG_APP_NAME "PPSSPP"
#endif

#define MessageBox(a, b, c, d) __android_log_print(ANDROID_LOG_INFO, APP_NAME, "%s %s", (b), (c));

#if PPSSPP_ARCH(ARMV7)
// Old Android workaround
extern "C" {
int utimensat(int fd, const char *path, const struct timespec times[2]) {
	return -1;
}
}
#endif

void AndroidLogger::Log(const LogMessage &message) {
	int mode;
	switch (message.level) {
	case LogLevel::LWARNING:
		mode = ANDROID_LOG_WARN;
		break;
	case LogLevel::LERROR:
		mode = ANDROID_LOG_ERROR;
		break;
	default:
		mode = ANDROID_LOG_INFO;
		break;
	}

	// Long log messages need splitting up.
	// Not sure what the actual limit is (seems to vary), but let's be conservative.
	const size_t maxLogLength = 512;
	if (message.msg.length() < maxLogLength) {
		// Log with simplified headers as Android already provides timestamp etc.
		__android_log_print(mode, LOG_APP_NAME, "[%s] %s", message.log, message.msg.c_str());
	} else {
		std::string msg = message.msg;

		// Ideally we should split at line breaks, but it's at least fairly usable anyway.
		std::string first_part = msg.substr(0, maxLogLength);
		__android_log_print(mode, LOG_APP_NAME, "[%s] %s", message.log, first_part.c_str());
		msg = msg.substr(maxLogLength);

		while (msg.length() > maxLogLength) {
			std::string first_part = msg.substr(0, maxLogLength);
			__android_log_print(mode, LOG_APP_NAME, "%s", first_part.c_str());
			msg = msg.substr(maxLogLength);
		}
		// Print the final part.
		__android_log_print(mode, LOG_APP_NAME, "%s", msg.c_str());
	}
}

JNIEnv* getEnv() {
	JNIEnv *env;
	int status = gJvm->GetEnv((void**)&env, JNI_VERSION_1_6);
	_assert_msg_(status >= 0, "'%s': Can only call getEnv if you've attached the thread already!", GetCurrentThreadName());
	return env;
}

jclass findClass(const char* name) {
	return static_cast<jclass>(getEnv()->CallObjectMethod(gClassLoader, gFindClassMethod, getEnv()->NewStringUTF(name)));
}

void Android_AttachThreadToJNI() {
	JNIEnv *env;
	int status = gJvm->GetEnv((void **)&env, JNI_VERSION_1_6);
	if (status < 0) {
		DEBUG_LOG(SYSTEM, "Attaching thread '%s' (not already attached) to JNI.", GetCurrentThreadName());
		JavaVMAttachArgs args{};
		args.version = JNI_VERSION_1_6;
		args.name = GetCurrentThreadName();
		status = gJvm->AttachCurrentThread(&env, &args);

		if (status < 0) {
			// bad, but what can we do other than report..
			ERROR_LOG_REPORT_ONCE(threadAttachFail, SYSTEM, "Failed to attach thread %s to JNI.", GetCurrentThreadName());
		}
	} else {
		WARN_LOG(SYSTEM, "Thread %s was already attached to JNI.", GetCurrentThreadName());
	}
}

void Android_DetachThreadFromJNI() {
	if (gJvm->DetachCurrentThread() == JNI_OK) {
		DEBUG_LOG(SYSTEM, "Detached thread from JNI: '%s'", GetCurrentThreadName());
	} else {
		WARN_LOG(SYSTEM, "Failed to detach thread '%s' from JNI - never attached?", GetCurrentThreadName());
	}
}

JNIEXPORT jint JNICALL JNI_OnLoad(JavaVM *pjvm, void *reserved) {
	INFO_LOG(SYSTEM, "JNI_OnLoad");
	gJvm = pjvm;  // cache the JavaVM pointer
	auto env = getEnv();
	//replace with one of your classes in the line below
	auto randomClass = env->FindClass("org/ppsspp/ppsspp/NativeActivity");
	jclass classClass = env->GetObjectClass(randomClass);
	auto classLoaderClass = env->FindClass("java/lang/ClassLoader");
	auto getClassLoaderMethod = env->GetMethodID(classClass, "getClassLoader",
												 "()Ljava/lang/ClassLoader;");
	gClassLoader = env->NewGlobalRef(env->CallObjectMethod(randomClass, getClassLoaderMethod));
	gFindClassMethod = env->GetMethodID(classLoaderClass, "findClass",
										"(Ljava/lang/String;)Ljava/lang/Class;");

	RegisterAttachDetach(&Android_AttachThreadToJNI, &Android_DetachThreadFromJNI);
	return JNI_VERSION_1_6;
}

// Only used in OpenGL mode.
static void EmuThreadFunc() {
	SetCurrentThreadName("EmuThread");

	// Name the thread in the JVM, because why not (might result in better debug output in Play Console).
	// TODO: Do something clever with getEnv() and stored names from SetCurrentThreadName?
	JNIEnv *env;
	JavaVMAttachArgs args{};
	args.version = JNI_VERSION_1_6;
	args.name = "EmuThread";
	gJvm->AttachCurrentThread(&env, &args);

	INFO_LOG(SYSTEM, "Entering emu thread");

	// Wait for render loop to get started.
	INFO_LOG(SYSTEM, "Runloop: Waiting for displayInit...");
	while (!graphicsContext || graphicsContext->GetState() == GraphicsContextState::PENDING) {
		sleep_ms(5);
	}

	// Check the state of the graphics context before we try to feed it into NativeInitGraphics.
	if (graphicsContext->GetState() != GraphicsContextState::INITIALIZED) {
		ERROR_LOG(G3D, "Failed to initialize the graphics context! %d", (int)graphicsContext->GetState());
		emuThreadState = (int)EmuThreadState::QUIT_REQUESTED;
		gJvm->DetachCurrentThread();
		return;
	}

	if (!NativeInitGraphics(graphicsContext)) {
		_assert_msg_(false, "NativeInitGraphics failed, might as well bail");
		emuThreadState = (int)EmuThreadState::QUIT_REQUESTED;
		gJvm->DetachCurrentThread();
		return;
	}

	INFO_LOG(SYSTEM, "Graphics initialized. Entering loop.");

	// There's no real requirement that NativeInit happen on this thread.
	// We just call the update/render loop here.
	emuThreadState = (int)EmuThreadState::RUNNING;
	while (emuThreadState != (int)EmuThreadState::QUIT_REQUESTED) {
		UpdateRunLoopAndroid(env);
	}
	INFO_LOG(SYSTEM, "QUIT_REQUESTED found, left EmuThreadFunc loop. Setting state to STOPPED.");
	emuThreadState = (int)EmuThreadState::STOPPED;

	NativeShutdownGraphics();

	// Also ask the main thread to stop, so it doesn't hang waiting for a new frame.
	graphicsContext->StopThread();

	gJvm->DetachCurrentThread();
	INFO_LOG(SYSTEM, "Leaving emu thread");
}

static void EmuThreadStart() {
	INFO_LOG(SYSTEM, "EmuThreadStart");
	emuThreadState = (int)EmuThreadState::START_REQUESTED;
	emuThread = std::thread(&EmuThreadFunc);
}

// Call EmuThreadStop first, then keep running the GPU (or eat commands)
// as long as emuThreadState isn't STOPPED and/or there are still things queued up.
// Only after that, call EmuThreadJoin.
static void EmuThreadStop(const char *caller) {
	INFO_LOG(SYSTEM, "EmuThreadStop - stopping (%s)...", caller);
	emuThreadState = (int)EmuThreadState::QUIT_REQUESTED;
}

static void EmuThreadJoin() {
	emuThread.join();
	emuThread = std::thread();
	INFO_LOG(SYSTEM, "EmuThreadJoin - joined");
}

static void ProcessFrameCommands(JNIEnv *env);

static void PushCommand(std::string cmd, std::string param) {
	std::lock_guard<std::mutex> guard(frameCommandLock);
	frameCommands.push(FrameCommand(cmd, param));
}

// Android implementation of callbacks to the Java part of the app
void System_Toast(const char *text) {
	PushCommand("toast", text);
}

void System_ShowKeyboard() {
	PushCommand("showKeyboard", "");
}

void System_Vibrate(int length_ms) {
	char temp[32];
	snprintf(temp, sizeof(temp), "%d", length_ms);
	PushCommand("vibrate", temp);
}

void System_LaunchUrl(LaunchUrlType urlType, const char *url) {
	switch (urlType) {
	case LaunchUrlType::BROWSER_URL: PushCommand("launchBrowser", url); break;
	case LaunchUrlType::MARKET_URL: PushCommand("launchMarket", url); break;
	case LaunchUrlType::EMAIL_ADDRESS: PushCommand("launchEmail", url); break;
	}
}

std::string System_GetProperty(SystemProperty prop) {
	switch (prop) {
	case SYSPROP_NAME:
		return systemName;
	case SYSPROP_LANGREGION:	// "en_US"
		return langRegion;
	case SYSPROP_MOGA_VERSION:
		return mogaVersion;
	case SYSPROP_BOARDNAME:
		return boardName;
	case SYSPROP_BUILD_VERSION:
		return PPSSPP_GIT_VERSION;
	default:
		return "";
	}
}

std::vector<std::string> System_GetPropertyStringVec(SystemProperty prop) {
	switch (prop) {
	case SYSPROP_ADDITIONAL_STORAGE_DIRS:
		return g_additionalStorageDirs;

	case SYSPROP_TEMP_DIRS:
	default:
		return std::vector<std::string>();
	}
}

int System_GetPropertyInt(SystemProperty prop) {
	switch (prop) {
	case SYSPROP_SYSTEMVERSION:
		return androidVersion;
	case SYSPROP_DEVICE_TYPE:
		return deviceType;
	case SYSPROP_DISPLAY_XRES:
		return display_xres;
	case SYSPROP_DISPLAY_YRES:
		return display_yres;
	case SYSPROP_AUDIO_SAMPLE_RATE:
		return sampleRate;
	case SYSPROP_AUDIO_FRAMES_PER_BUFFER:
		return framesPerBuffer;
	case SYSPROP_AUDIO_OPTIMAL_SAMPLE_RATE:
		return optimalSampleRate;
	case SYSPROP_AUDIO_OPTIMAL_FRAMES_PER_BUFFER:
		return optimalFramesPerBuffer;
	default:
		return -1;
	}
}

float System_GetPropertyFloat(SystemProperty prop) {
	switch (prop) {
	case SYSPROP_DISPLAY_REFRESH_RATE:
		return g_display.display_hz;
	case SYSPROP_DISPLAY_SAFE_INSET_LEFT:
		return g_safeInsetLeft;
	case SYSPROP_DISPLAY_SAFE_INSET_RIGHT:
		return g_safeInsetRight;
	case SYSPROP_DISPLAY_SAFE_INSET_TOP:
		return g_safeInsetTop;
	case SYSPROP_DISPLAY_SAFE_INSET_BOTTOM:
		return g_safeInsetBottom;
	default:
		return -1;
	}
}

bool System_GetPropertyBool(SystemProperty prop) {
	switch (prop) {
	case SYSPROP_SUPPORTS_PERMISSIONS:
		if (androidVersion < 23) {
			// 6.0 Marshmallow introduced run time permissions.
			return false;
		} else {
			// It gets a bit complicated here. If scoped storage enforcement is on,
			// we also don't need to request permissions. We'll have the access we request
			// on a per-folder basis.
			return !System_GetPropertyBool(SYSPROP_ANDROID_SCOPED_STORAGE);
		}
	case SYSPROP_SUPPORTS_SUSTAINED_PERF_MODE:
		return sustainedPerfSupported;  // 7.0 introduced sustained performance mode as an optional feature.
	case SYSPROP_HAS_TEXT_INPUT_DIALOG:
		return true;
	case SYSPROP_HAS_OPEN_DIRECTORY:
		return false;
	case SYSPROP_HAS_ADDITIONAL_STORAGE:
		return !g_additionalStorageDirs.empty();
	case SYSPROP_HAS_BACK_BUTTON:
		return true;
	case SYSPROP_HAS_IMAGE_BROWSER:
		return deviceType != DEVICE_TYPE_VR;
	case SYSPROP_HAS_FILE_BROWSER:
		// It's only really needed with scoped storage, but why not make it available
		// as far back as possible - works just fine.
		return (androidVersion >= 19) && (deviceType != DEVICE_TYPE_VR);  // when ACTION_OPEN_DOCUMENT was added
	case SYSPROP_HAS_FOLDER_BROWSER:
		// Uses OPEN_DOCUMENT_TREE to let you select a folder.
		// Doesn't actually mean it's usable though, in many early versions of Android
		// this dialog is complete garbage and only lets you select subfolders of the Downloads folder.
		return (androidVersion >= 21) && (deviceType != DEVICE_TYPE_VR);  // when ACTION_OPEN_DOCUMENT_TREE was added
	case SYSPROP_SUPPORTS_OPEN_FILE_IN_EDITOR:
		return false;  // Update if we add support in FileUtil.cpp: OpenFileInEditor
	case SYSPROP_APP_GOLD:
#ifdef GOLD
		return true;
#else
		return false;
#endif
	case SYSPROP_CAN_JIT:
		return true;
	case SYSPROP_ANDROID_SCOPED_STORAGE:
		// We turn this on for Android 30+ (11) now that when we target Android 11+.
		// Along with adding:
		//   android:preserveLegacyExternalStorage="true"
		// To the already requested:
		//   android:requestLegacyExternalStorage="true"
		//
		// This will cause Android 11+ to still behave like Android 10 until the app
		// is manually uninstalled. We can detect this state with
		// Android_IsExternalStoragePreservedLegacy(), but most of the app will just see
		// that scoped storage enforcement is disabled in this case.
		if (androidVersion >= 30) {
			// Here we do a check to see if we ended up in the preserveLegacyExternalStorage path.
			// That won't last if the user uninstalls/reinstalls though, but would preserve the user
			// experience for simple upgrades so maybe let's support it.
			return !Android_IsExternalStoragePreservedLegacy();
		} else {
			return false;
		}
	case SYSPROP_HAS_KEYBOARD:
		return deviceType != DEVICE_TYPE_VR;
#ifndef HTTPS_NOT_AVAILABLE
	case SYSPROP_SUPPORTS_HTTPS:
		return !g_Config.bDisableHTTPS;
#endif
	default:
		return false;
	}
}

std::string Android_GetInputDeviceDebugString() {
	if (!nativeActivity) {
		return "(N/A)";
	}
	auto env = getEnv();

	jstring jparam = env->NewStringUTF("InputDevice");
	jstring jstr = (jstring)env->CallObjectMethod(nativeActivity, getDebugString, jparam);
	if (!jstr) {
		env->DeleteLocalRef(jparam);
		return "(N/A)";
	}

	const char *charArray = env->GetStringUTFChars(jstr, 0);
	std::string retVal = charArray;
	env->ReleaseStringUTFChars(jstr, charArray);
	env->DeleteLocalRef(jstr);
	env->DeleteLocalRef(jparam);
	return retVal;
}

std::string GetJavaString(JNIEnv *env, jstring jstr) {
	if (!jstr)
		return "";
	const char *str = env->GetStringUTFChars(jstr, 0);
	std::string cpp_string = std::string(str);
	env->ReleaseStringUTFChars(jstr, str);
	return cpp_string;
}

extern "C" void Java_org_ppsspp_ppsspp_NativeActivity_registerCallbacks(JNIEnv *env, jobject obj) {
	nativeActivity = env->NewGlobalRef(obj);
	postCommand = env->GetMethodID(env->GetObjectClass(obj), "postCommand", "(Ljava/lang/String;Ljava/lang/String;)V");
	getDebugString = env->GetMethodID(env->GetObjectClass(obj), "getDebugString", "(Ljava/lang/String;)Ljava/lang/String;");
	_dbg_assert_(postCommand);
	_dbg_assert_(getDebugString);

	Android_RegisterStorageCallbacks(env, obj);
	Android_StorageSetNativeActivity(nativeActivity);
}

extern "C" void Java_org_ppsspp_ppsspp_NativeActivity_unregisterCallbacks(JNIEnv *env, jobject obj) {
	Android_StorageSetNativeActivity(nullptr);
	env->DeleteGlobalRef(nativeActivity);
	nativeActivity = nullptr;
}

// This is now only used as a trigger for GetAppInfo as a function to all before Init.
// On Android we don't use any of the values it returns.
extern "C" jboolean Java_org_ppsspp_ppsspp_NativeApp_isLandscape(JNIEnv *env, jclass) {
	std::string app_name, app_nice_name, version;
	bool landscape;
	NativeGetAppInfo(&app_name, &app_nice_name, &landscape, &version);
	return landscape;
}

// Allow the app to intercept the back button.
extern "C" jboolean Java_org_ppsspp_ppsspp_NativeApp_isAtTopLevel(JNIEnv *env, jclass) {
	return NativeIsAtTopLevel();
}

extern "C" void Java_org_ppsspp_ppsspp_NativeApp_audioConfig
	(JNIEnv *env, jclass, jint optimalFPB, jint optimalSR) {
	optimalFramesPerBuffer = optimalFPB;
	optimalSampleRate = optimalSR;
}

extern "C" jstring Java_org_ppsspp_ppsspp_NativeApp_queryConfig
	(JNIEnv *env, jclass, jstring jquery) {
	std::string query = GetJavaString(env, jquery);
	std::string result = NativeQueryConfig(query);
	jstring jresult = env->NewStringUTF(result.c_str());
	return jresult;
}

static void parse_args(std::vector<std::string> &args, const std::string value) {
	// Simple argument parser so we can take args from extra params.
	const char *p = value.c_str();

	while (*p != '\0') {
		while (isspace(*p)) {
			p++;
		}
		if (*p == '\0') {
			break;
		}

		bool done = false;
		bool quote = false;
		std::string arg;

		while (!done) {
			size_t sz = strcspn(p, "\"\\ \r\n\t");
			arg += std::string(p, sz);
			p += sz;

			switch (*p) {
			case '"':
				quote = !quote;
				p++;
				break;

			case '\\':
				p++;
				arg += std::string(p, 1);
				p++;
				break;

			case '\0':
				done = true;
				break;

			default:
				// If it's not the above, it's whitespace.
				if (!quote) {
					done = true;
				} else {
					sz = strspn(p, " \r\n\t");
					arg += std::string(p, sz);
					p += sz;
				}
				break;
			}
		}

		args.push_back(arg);

		while (isspace(*p)) {
			p++;
		}
	}
}

// Need to use raw Android logging before NativeInit.
#define EARLY_LOG(...)  __android_log_print(ANDROID_LOG_INFO, "PPSSPP", __VA_ARGS__)

extern "C" void Java_org_ppsspp_ppsspp_NativeApp_init
(JNIEnv * env, jclass, jstring jmodel, jint jdeviceType, jstring jlangRegion, jstring japkpath,
	jstring jdataDir, jstring jexternalStorageDir, jstring jexternalFilesDir, jstring jadditionalStorageDirs, jstring jcacheDir, jstring jshortcutParam,
	jint jAndroidVersion, jstring jboard) {
	SetCurrentThreadName("androidInit");

	// Makes sure we get early permission grants.
	ProcessFrameCommands(env);

	EARLY_LOG("NativeApp.init() -- begin");
	PROFILE_INIT();

	std::lock_guard<std::mutex> guard(renderLock);
	renderer_inited = false;
	exitRenderLoop = false;
	androidVersion = jAndroidVersion;
	deviceType = jdeviceType;

	Path apkPath(GetJavaString(env, japkpath));
	g_VFS.Register("", ZipFileReader::Create(apkPath, "assets/"));

	systemName = GetJavaString(env, jmodel);
	langRegion = GetJavaString(env, jlangRegion);

	EARLY_LOG("NativeApp.init(): device name: '%s'", systemName.c_str());

	std::string externalStorageDir = GetJavaString(env, jexternalStorageDir);
	std::string additionalStorageDirsString = GetJavaString(env, jadditionalStorageDirs);
	std::string externalFilesDir = GetJavaString(env, jexternalFilesDir);

	g_externalDir = externalStorageDir;
	g_extFilesDir = externalFilesDir;

	if (!additionalStorageDirsString.empty()) {
		SplitString(additionalStorageDirsString, ':', g_additionalStorageDirs);
		for (auto &str : g_additionalStorageDirs) {
			EARLY_LOG("Additional storage: %s", str.c_str());
		}
	}

	std::string user_data_path = GetJavaString(env, jdataDir);
	if (user_data_path.size() > 0)
		user_data_path += "/";
	std::string shortcut_param = GetJavaString(env, jshortcutParam);
	std::string cacheDir = GetJavaString(env, jcacheDir);
	std::string buildBoard = GetJavaString(env, jboard);
	boardName = buildBoard;
	EARLY_LOG("NativeApp.init(): External storage path: %s", externalStorageDir.c_str());
	EARLY_LOG("NativeApp.init(): Launch shortcut parameter: %s", shortcut_param.c_str());

	std::string app_name;
	std::string app_nice_name;
	std::string version;
	bool landscape;

	// Unfortunately, on the Samsung Galaxy S7, this isn't in /proc/cpuinfo.
	// We also can't read it from __system_property_get.
	if (buildBoard == "universal8890") {
		cpu_info.sQuirks.bExynos8890DifferingCachelineSizes = true;
	}

	NativeGetAppInfo(&app_name, &app_nice_name, &landscape, &version);

	// If shortcut_param is not empty, pass it as additional arguments to the NativeInit() method.
	// NativeInit() is expected to treat extra argument as boot_filename, which in turn will start game immediately.
	// NOTE: Will only work if ppsspp started from Activity.onCreate(). Won't work if ppsspp app start from onResume().

	std::vector<const char *> args;
	std::vector<std::string> temp;
	args.push_back(app_name.c_str());
	if (!shortcut_param.empty()) {
		parse_args(temp, shortcut_param);
		for (const auto &arg : temp) {
			args.push_back(arg.c_str());
		}
	}

	NativeInit((int)args.size(), &args[0], user_data_path.c_str(), externalStorageDir.c_str(), cacheDir.c_str());

	// In debug mode, don't allow creating software Vulkan devices (reject by VulkaMaybeAvailable).
	// Needed for #16931.
#ifdef NDEBUG
	if (!VulkanMayBeAvailable()) {
		// If VulkanLoader decided on no viable backend, let's force Vulkan off in release builds at least.
		g_Config.iGPUBackend = 0;
	}
#endif

	// No need to use EARLY_LOG anymore.

retry:
	switch (g_Config.iGPUBackend) {
	case (int)GPUBackend::OPENGL:
		useCPUThread = true;
		INFO_LOG(SYSTEM, "NativeApp.init() -- creating OpenGL context (JavaGL)");
		graphicsContext = new AndroidJavaEGLGraphicsContext();
		INFO_LOG(SYSTEM, "NativeApp.init() - launching emu thread");
		EmuThreadStart();
		break;
	case (int)GPUBackend::VULKAN:
	{
		INFO_LOG(SYSTEM, "NativeApp.init() -- creating Vulkan context");
		useCPUThread = false;
		// The Vulkan render manager manages its own thread.
		// We create and destroy the Vulkan graphics context in the app main thread though.
		AndroidVulkanContext *ctx = new AndroidVulkanContext();
		if (!ctx->InitAPI()) {
			INFO_LOG(SYSTEM, "Failed to initialize Vulkan, switching to OpenGL");
			g_Config.iGPUBackend = (int)GPUBackend::OPENGL;
			SetGPUBackend(GPUBackend::OPENGL);
			goto retry;
		} else {
			graphicsContext = ctx;
		}
		break;
	}
	default:
		ERROR_LOG(SYSTEM, "NativeApp.init(): iGPUBackend %d not supported. Switching to OpenGL.", (int)g_Config.iGPUBackend);
		g_Config.iGPUBackend = (int)GPUBackend::OPENGL;
		goto retry;
	}

	if (IsVREnabled()) {
		Version gitVer(PPSSPP_GIT_VERSION);
		InitVROnAndroid(gJvm, nativeActivity, systemName.c_str(), gitVer.ToInteger(), "PPSSPP");
		SetVRCallbacks(NativeAxis, NativeKey, NativeTouch);
	}
}

extern "C" void Java_org_ppsspp_ppsspp_NativeApp_audioInit(JNIEnv *, jclass) {
	sampleRate = optimalSampleRate;
	if (optimalSampleRate == 0) {
		sampleRate = 44100;
	}
	if (optimalFramesPerBuffer > 0) {
		framesPerBuffer = optimalFramesPerBuffer;
	} else {
		framesPerBuffer = 512;
	}

	// Some devices have totally bonkers buffer sizes like 8192. They will have terrible latency anyway, so to avoid having to
	// create extra smart buffering code, we'll just let their regular mixer deal with it, missing the fast path (as if they had one...)
	if (framesPerBuffer > 512) {
		framesPerBuffer = 512;
		sampleRate = 44100;
	}

	INFO_LOG(AUDIO, "NativeApp.audioInit() -- Using OpenSL audio! frames/buffer: %i	 optimal sr: %i	 actual sr: %i", optimalFramesPerBuffer, optimalSampleRate, sampleRate);
	if (!g_audioState) {
		g_audioState = AndroidAudio_Init(&NativeMix, framesPerBuffer, sampleRate);
	} else {
		ERROR_LOG(AUDIO, "Audio state already initialized");
	}
}

extern "C" void Java_org_ppsspp_ppsspp_NativeApp_audioShutdown(JNIEnv *, jclass) {
	if (g_audioState) {
		AndroidAudio_Shutdown(g_audioState);
		g_audioState = nullptr;
	} else {
		ERROR_LOG(AUDIO, "Audio state already shutdown!");
	}
}

extern "C" void Java_org_ppsspp_ppsspp_NativeApp_audioRecording_1SetSampleRate(JNIEnv *, jclass, jint sampleRate) {
	AndroidAudio_Recording_SetSampleRate(g_audioState, sampleRate);
}

extern "C" void Java_org_ppsspp_ppsspp_NativeApp_audioRecording_1Start(JNIEnv *, jclass) {
	AndroidAudio_Recording_Start(g_audioState);
}

extern "C" void Java_org_ppsspp_ppsspp_NativeApp_audioRecording_1Stop(JNIEnv *, jclass) {
	AndroidAudio_Recording_Stop(g_audioState);
}

bool System_AudioRecordingIsAvailable() {
	return true;
}

bool System_AudioRecordingState() {
	return AndroidAudio_Recording_State(g_audioState);
}

extern "C" void Java_org_ppsspp_ppsspp_NativeApp_resume(JNIEnv *, jclass) {
	INFO_LOG(SYSTEM, "NativeApp.resume() - resuming audio");
	AndroidAudio_Resume(g_audioState);

	System_PostUIMessage(UIMessage::APP_RESUMED);
}

extern "C" void Java_org_ppsspp_ppsspp_NativeApp_pause(JNIEnv *, jclass) {
	INFO_LOG(SYSTEM, "NativeApp.pause() - pausing audio");
	AndroidAudio_Pause(g_audioState);
}

extern "C" void Java_org_ppsspp_ppsspp_NativeApp_shutdown(JNIEnv *, jclass) {
	INFO_LOG(SYSTEM, "NativeApp.shutdown() -- begin");

	if (renderer_inited && useCPUThread && graphicsContext) {
		// Only used in Java EGL path.

		// We can't lock renderLock here because the emu thread will be in NativeFrame
		// which locks renderLock already, and only gets out once we call ThreadFrame()
		// in a loop before, to empty the queue.
		EmuThreadStop("shutdown");
		INFO_LOG(SYSTEM, "BeginAndroidShutdown");
		graphicsContext->BeginAndroidShutdown();
		// Now, it could be that we had some frames queued up. Get through them.
		// We're on the render thread, so this is synchronous.
		do {
			INFO_LOG(SYSTEM, "Executing graphicsContext->ThreadFrame to clear buffers");
		} while (graphicsContext->ThreadFrame());
		graphicsContext->ThreadEnd();
		INFO_LOG(SYSTEM, "ThreadEnd called.");
		graphicsContext->ShutdownFromRenderThread();
		INFO_LOG(SYSTEM, "Graphics context now shut down from NativeApp_shutdown");

		INFO_LOG(SYSTEM, "Joining emuthread");
		EmuThreadJoin();
	}

	{
		std::lock_guard<std::mutex> guard(renderLock);

		if (graphicsContext) {
			INFO_LOG(G3D, "Shutting down renderer");
			graphicsContext->Shutdown();
			delete graphicsContext;
			graphicsContext = nullptr;
			renderer_inited = false;
		} else {
			INFO_LOG(G3D, "Not shutting down renderer - not initialized");
		}

		NativeShutdown();
		g_VFS.Clear();
	}

	{
		std::lock_guard<std::mutex> guard(frameCommandLock);
		while (frameCommands.size())
			frameCommands.pop();
	}
	INFO_LOG(SYSTEM, "NativeApp.shutdown() -- end");
}

// JavaEGL. This doesn't get called on the Vulkan path.
// This gets called from onSurfaceCreated.
extern "C" bool Java_org_ppsspp_ppsspp_NativeRenderer_displayInit(JNIEnv * env, jobject obj) {
	_assert_(useCPUThread);

	INFO_LOG(G3D, "NativeApp.displayInit()");
	bool firstStart = !renderer_inited;

	// We should be running on the render thread here.
	std::string errorMessage;
	if (renderer_inited) {
		// Would be really nice if we could get something on the GL thread immediately when shutting down,
		// but the only mechanism for handling lost devices seems to be that onSurfaceCreated is called again,
		// which ends up calling displayInit.

		INFO_LOG(G3D, "NativeApp.displayInit() restoring");
		EmuThreadStop("displayInit");
		graphicsContext->BeginAndroidShutdown();
		INFO_LOG(G3D, "BeginAndroidShutdown. Looping until emu thread done...");
		// Skipping GL calls here because the old context is lost.
		while (graphicsContext->ThreadFrame()) {
			continue;
		}
		INFO_LOG(G3D, "Joining emu thread");
		EmuThreadJoin();

		graphicsContext->ThreadEnd();
		graphicsContext->ShutdownFromRenderThread();

		INFO_LOG(G3D, "Shut down both threads. Now let's bring it up again!");

		if (!graphicsContext->InitFromRenderThread(nullptr, 0, 0, 0, 0)) {
			System_Toast("Graphics initialization failed. Quitting.");
			return false;
		}

		graphicsContext->GetDrawContext()->SetErrorCallback([](const char *shortDesc, const char *details, void *userdata) {
			g_OSD.Show(OSDType::MESSAGE_ERROR, details, 5.0);
		}, nullptr);

		EmuThreadStart();

		graphicsContext->ThreadStart();

		INFO_LOG(G3D, "Restored.");
	} else {
		INFO_LOG(G3D, "NativeApp.displayInit() first time");
		if (!graphicsContext || !graphicsContext->InitFromRenderThread(nullptr, 0, 0, 0, 0)) {
			System_Toast("Graphics initialization failed. Quitting.");
			return false;
		}

		graphicsContext->GetDrawContext()->SetErrorCallback([](const char *shortDesc, const char *details, void *userdata) {
			g_OSD.Show(OSDType::MESSAGE_ERROR, details, 5.0);
		}, nullptr);

		graphicsContext->ThreadStart();
		renderer_inited = true;
	}

	System_PostUIMessage(UIMessage::RECREATE_VIEWS);

	if (IsVREnabled()) {
		EnterVR(firstStart, graphicsContext->GetAPIContext());
	}
	return true;
}

static void recalculateDpi() {
	g_display.dpi = display_dpi_x;
	g_display.dpi_scale_x = 240.0f / display_dpi_x;
	g_display.dpi_scale_y = 240.0f / display_dpi_y;
	g_display.dpi_scale_real_x = g_display.dpi_scale_x;
	g_display.dpi_scale_real_y = g_display.dpi_scale_y;

	g_display.dp_xres = display_xres * g_display.dpi_scale_x;
	g_display.dp_yres = display_yres * g_display.dpi_scale_y;

	g_display.pixel_in_dps_x = (float)g_display.pixel_xres / g_display.dp_xres;
	g_display.pixel_in_dps_y = (float)g_display.pixel_yres / g_display.dp_yres;

	INFO_LOG(G3D, "RecalcDPI: display_xres=%d display_yres=%d pixel_xres=%d pixel_yres=%d", display_xres, display_yres, g_display.pixel_xres, g_display.pixel_yres);
	INFO_LOG(G3D, "RecalcDPI: g_dpi=%f g_dpi_scale_x=%f g_dpi_scale_y=%f dp_xres=%d dp_yres=%d", g_display.dpi, g_display.dpi_scale_x, g_display.dpi_scale_y, g_display.dp_xres, g_display.dp_yres);
}

extern "C" void JNICALL Java_org_ppsspp_ppsspp_NativeApp_backbufferResize(JNIEnv *, jclass, jint bufw, jint bufh, jint format) {
	INFO_LOG(SYSTEM, "NativeApp.backbufferResize(%d x %d)", bufw, bufh);

	bool new_size = g_display.pixel_xres != bufw || g_display.pixel_yres != bufh;
	int old_w = g_display.pixel_xres;
	int old_h = g_display.pixel_yres;
	// pixel_*res is the backbuffer resolution.
	g_display.pixel_xres = bufw;
	g_display.pixel_yres = bufh;
	backbuffer_format = format;

	if (IsVREnabled()) {
		GetVRResolutionPerEye(&g_display.pixel_xres, &g_display.pixel_yres);
	}

	recalculateDpi();

	if (new_size) {
		INFO_LOG(G3D, "Size change detected (previously %d,%d) - calling NativeResized()", old_w, old_h);
		NativeResized();
	} else {
		INFO_LOG(G3D, "NativeApp::backbufferResize: Size didn't change.");
	}
}

void System_Notify(SystemNotification notification) {
	switch (notification) {
	case SystemNotification::ROTATE_UPDATED:
		PushCommand("rotate", "");
		break;
	case SystemNotification::FORCE_RECREATE_ACTIVITY:
		PushCommand("recreate", "");
		break;
	case SystemNotification::IMMERSIVE_MODE_CHANGE:
		PushCommand("immersive", "");
		break;
	case SystemNotification::SUSTAINED_PERF_CHANGE:
		PushCommand("sustainedPerfMode", "");
		break;
	case SystemNotification::TEST_JAVA_EXCEPTION:
		PushCommand("testException", "This is a test exception");
		break;
	default:
		break;
	}
}

bool System_MakeRequest(SystemRequestType type, int requestId, const std::string &param1, const std::string &param2, int param3) {
	switch (type) {
	case SystemRequestType::EXIT_APP:
		PushCommand("finish", "");
		return true;
	case SystemRequestType::RESTART_APP:
		PushCommand("graphics_restart", param1);
		return true;
	case SystemRequestType::RECREATE_ACTIVITY:
		PushCommand("recreate", param1);
		return true;
	case SystemRequestType::INPUT_TEXT_MODAL:
	{
		std::string serialized = StringFromFormat("%d:@:%s:@:%s", requestId, param1.c_str(), param2.c_str());
		PushCommand("inputbox", serialized.c_str());
		return true;
	}
	case SystemRequestType::BROWSE_FOR_IMAGE:
		PushCommand("browse_image", StringFromFormat("%d", requestId));
		return true;
	case SystemRequestType::BROWSE_FOR_FILE:
	{
		BrowseFileType fileType = (BrowseFileType)param3;
		switch (fileType) {
		case BrowseFileType::SOUND_EFFECT:
			PushCommand("browse_file_audio", StringFromFormat("%d", requestId));
			break;
		default:
			PushCommand("browse_file", StringFromFormat("%d", requestId));
			break;
		}
		return true;
	}
	case SystemRequestType::BROWSE_FOR_FOLDER:
		PushCommand("browse_folder", StringFromFormat("%d", requestId));
		return true;

	case SystemRequestType::CAMERA_COMMAND:
		PushCommand("camera_command", param1);
		return true;
	case SystemRequestType::GPS_COMMAND:
		PushCommand("gps_command", param1);
		return true;
	case SystemRequestType::MICROPHONE_COMMAND:
		PushCommand("microphone_command", param1);
		return true;
	case SystemRequestType::SHARE_TEXT:
		PushCommand("share_text", param1);
		return true;
	case SystemRequestType::NOTIFY_UI_STATE:
		PushCommand("uistate", param1);
		return true;
	default:
		return false;
	}
}

extern "C" void JNICALL Java_org_ppsspp_ppsspp_NativeApp_sendRequestResult(JNIEnv *env, jclass, jint jrequestID, jboolean result, jstring jvalue, jint jintValue) {
	std::string value = jvalue ? GetJavaString(env, jvalue) : "(no value)";
	INFO_LOG(SYSTEM, "Received result of request %d from Java: %d: %d '%s'", jrequestID, (int)result, jintValue, value.c_str());
	if (result) {
		g_requestManager.PostSystemSuccess(jrequestID, value.c_str());
	} else {
		g_requestManager.PostSystemFailure(jrequestID);
	}
}

void LockedNativeUpdateRender() {
	std::lock_guard<std::mutex> renderGuard(renderLock);
	NativeFrame(graphicsContext);
}

void UpdateRunLoopAndroid(JNIEnv *env) {
	LockedNativeUpdateRender();

	std::lock_guard<std::mutex> guard(frameCommandLock);
	if (!nativeActivity) {
		ERROR_LOG(SYSTEM, "No activity, clearing commands");
		while (!frameCommands.empty())
			frameCommands.pop();
		return;
	}
	// Still under lock here.
	ProcessFrameCommands(env);
}

extern "C" void Java_org_ppsspp_ppsspp_NativeRenderer_displayRender(JNIEnv *env, jobject obj) {
	// This doesn't get called on the Vulkan path.
	_assert_(useCPUThread);

	static bool hasSetThreadName = false;
	if (!hasSetThreadName) {
		hasSetThreadName = true;
		SetCurrentThreadName("AndroidRender");
	}

	if (IsVREnabled() && !StartVRRender())
		return;

	// This is the "GPU thread". Call ThreadFrame.
	if (!graphicsContext || !graphicsContext->ThreadFrame()) {
		return;
	}

	if (IsVREnabled()) {
		UpdateVRInput(g_Config.bHapticFeedback, g_display.dpi_scale_x, g_display.dpi_scale_y);
		FinishVRRender();
	}
}

void System_AskForPermission(SystemPermission permission) {
	switch (permission) {
	case SYSTEM_PERMISSION_STORAGE:
		PushCommand("ask_permission", "storage");
		break;
	}
}

PermissionStatus System_GetPermissionStatus(SystemPermission permission) {
	if (androidVersion < 23) {
		return PERMISSION_STATUS_GRANTED;
	} else {
		return permissions[permission];
	}
}

extern "C" void JNICALL Java_org_ppsspp_ppsspp_NativeApp_touch
	(JNIEnv *, jclass, float x, float y, int code, int pointerId) {
	if (!renderer_inited)
		return;
	TouchInput touch;
	touch.id = pointerId;
	touch.x = x * g_display.dpi_scale_x;
	touch.y = y * g_display.dpi_scale_y;
	touch.flags = code;
	NativeTouch(touch);
}

extern "C" jboolean Java_org_ppsspp_ppsspp_NativeApp_keyDown(JNIEnv *, jclass, jint deviceId, jint key, jboolean isRepeat) {
	if (!renderer_inited)
		return false;
	KeyInput keyInput;
	keyInput.deviceId = (InputDeviceID)deviceId;
	keyInput.keyCode = (InputKeyCode)key;
	keyInput.flags = KEY_DOWN;
	if (isRepeat) {
		keyInput.flags |= KEY_IS_REPEAT;
	}
	return NativeKey(keyInput);
}

extern "C" jboolean Java_org_ppsspp_ppsspp_NativeApp_keyUp(JNIEnv *, jclass, jint deviceId, jint key) {
	if (!renderer_inited)
		return false;
	KeyInput keyInput;
	keyInput.deviceId = (InputDeviceID)deviceId;
	keyInput.keyCode = (InputKeyCode)key;
	keyInput.flags = KEY_UP;
	return NativeKey(keyInput);
}

// TODO: Make a batched interface, since we get these in batches on the Android side.
extern "C" void Java_org_ppsspp_ppsspp_NativeApp_joystickAxis(
		JNIEnv *env, jclass, jint deviceId, jint axisId, jfloat value) {
	if (!renderer_inited)
		return;

	AxisInput axis;
	axis.deviceId = (InputDeviceID)deviceId;
	axis.axisId = (InputAxis)axisId;
	axis.value = value;
	NativeAxis(&axis, 1);
}

extern "C" jboolean Java_org_ppsspp_ppsspp_NativeApp_mouseWheelEvent(
	JNIEnv *env, jclass, jint stick, jfloat x, jfloat y) {
	if (!renderer_inited)
		return false;
	// TODO: Support mousewheel for android
	return true;
}

extern "C" void JNICALL Java_org_ppsspp_ppsspp_NativeApp_accelerometer(JNIEnv *, jclass, float x, float y, float z) {
	if (!renderer_inited)
		return;
	NativeAccelerometer(x, y, z);
}

extern "C" void JNICALL Java_org_ppsspp_ppsspp_NativeApp_sendMessageFromJava(JNIEnv *env, jclass, jstring message, jstring param) {
	std::string msg = GetJavaString(env, message);
	std::string prm = GetJavaString(env, param);

	// A bit ugly, see InputDeviceState.java.
	static InputDeviceID nextInputDeviceID = DEVICE_ID_ANY;

	// Some messages are caught by app-android. TODO: Should be all.
	if (msg == "moga") {
		mogaVersion = prm;
	} else if (msg == "permission_pending") {
		INFO_LOG(SYSTEM, "STORAGE PERMISSION: PENDING");
		// TODO: Add support for other permissions
		permissions[SYSTEM_PERMISSION_STORAGE] = PERMISSION_STATUS_PENDING;
		// Don't need to send along, nothing else is listening.
	} else if (msg == "permission_denied") {
		INFO_LOG(SYSTEM, "STORAGE PERMISSION: DENIED");
		permissions[SYSTEM_PERMISSION_STORAGE] = PERMISSION_STATUS_DENIED;
		// Don't need to send along, nothing else is listening.
	} else if (msg == "permission_granted") {
		INFO_LOG(SYSTEM, "STORAGE PERMISSION: GRANTED");
		permissions[SYSTEM_PERMISSION_STORAGE] = PERMISSION_STATUS_GRANTED;
		// Send along.
		System_PostUIMessage(UIMessage::PERMISSION_GRANTED, prm);
	} else if (msg == "sustained_perf_supported") {
		sustainedPerfSupported = true;
	} else if (msg == "safe_insets") {
		// INFO_LOG(SYSTEM, "Got insets: %s", prm.c_str());
		// We don't bother with supporting exact rectangular regions. Safe insets are good enough.
		int left, right, top, bottom;
		if (4 == sscanf(prm.c_str(), "%d:%d:%d:%d", &left, &right, &top, &bottom)) {
			g_safeInsetLeft = (float)left * g_display.dpi_scale_x;
			g_safeInsetRight = (float)right * g_display.dpi_scale_x;
			g_safeInsetTop = (float)top * g_display.dpi_scale_y;
			g_safeInsetBottom = (float)bottom * g_display.dpi_scale_y;
		}
	} else if (msg == "inputDeviceConnectedID") {
		nextInputDeviceID = (InputDeviceID)parseLong(prm);
	} else if (msg == "inputDeviceConnected") {
		KeyMap::NotifyPadConnected(nextInputDeviceID, prm);
	} else if (msg == "core_powerSaving") {
		// Forward.
		System_PostUIMessage(UIMessage::POWER_SAVING, prm);
	} else if (msg == "exception") {
		g_OSD.Show(OSDType::MESSAGE_ERROR, std::string("Java Exception"), prm, 10.0f);
	} else {
		ERROR_LOG(SYSTEM, "Got unexpected message from Java, ignoring: %s / %s", msg.c_str(), prm.c_str());
	}
}

void correctRatio(int &sz_x, int &sz_y, float scale) {
	float x = (float)sz_x;
	float y = (float)sz_y;
	float ratio = x / y;
	INFO_LOG(G3D, "CorrectRatio: Considering size: %0.2f/%0.2f=%0.2f for scale %f", x, y, ratio, scale);
	float targetRatio;

	// Try to get the longest dimension to match scale*PSP resolution.
	if (x >= y) {
		targetRatio = 480.0f / 272.0f;
		x = 480.f * scale;
		y = 272.f * scale;
	} else {
		targetRatio = 272.0f / 480.0f;
		x = 272.0f * scale;
		y = 480.0f * scale;
	}

	float correction = targetRatio / ratio;
	INFO_LOG(G3D, "Target ratio: %0.2f ratio: %0.2f correction: %0.2f", targetRatio, ratio, correction);
	if (ratio < targetRatio) {
		y *= correction;
	} else {
		x /= correction;
	}

	sz_x = x;
	sz_y = y;
	INFO_LOG(G3D, "Corrected ratio: %dx%d", sz_x, sz_y);
}

void getDesiredBackbufferSize(int &sz_x, int &sz_y) {
	sz_x = display_xres;
	sz_y = display_yres;
	std::string config = NativeQueryConfig("hwScale");
	int scale;
	if (1 == sscanf(config.c_str(), "%d", &scale) && scale > 0) {
		correctRatio(sz_x, sz_y, scale);
	} else {
		sz_x = 0;
		sz_y = 0;
	}
}

extern "C" void JNICALL Java_org_ppsspp_ppsspp_NativeApp_setDisplayParameters(JNIEnv *, jclass, jint xres, jint yres, jint dpi, jfloat refreshRate) {
	INFO_LOG(G3D, "NativeApp.setDisplayParameters(%d x %d, dpi=%d, refresh=%0.2f)", xres, yres, dpi, refreshRate);

	if (IsVREnabled()) {
		int width, height;
		GetVRResolutionPerEye(&width, &height);
		xres = width;
		yres = height * 272 / 480;
		dpi = 320;
	}

	bool changed = false;
	changed = changed || display_xres != xres || display_yres != yres;
	changed = changed || display_dpi_x != dpi || display_dpi_y != dpi;
	changed = changed || g_display.display_hz != refreshRate;

	if (changed) {
		display_xres = xres;
		display_yres = yres;
		display_dpi_x = dpi;
		display_dpi_y = dpi;
		g_display.display_hz = refreshRate;

		recalculateDpi();
		NativeResized();
	}
}

extern "C" void JNICALL Java_org_ppsspp_ppsspp_NativeApp_computeDesiredBackbufferDimensions() {
	getDesiredBackbufferSize(desiredBackbufferSizeX, desiredBackbufferSizeY);
}

extern "C" jint JNICALL Java_org_ppsspp_ppsspp_NativeApp_getDesiredBackbufferWidth(JNIEnv *, jclass) {
	return desiredBackbufferSizeX;
}

extern "C" jint JNICALL Java_org_ppsspp_ppsspp_NativeApp_getDesiredBackbufferHeight(JNIEnv *, jclass) {
	return desiredBackbufferSizeY;
}

std::vector<std::string> System_GetCameraDeviceList() {
	jclass cameraClass = findClass("org/ppsspp/ppsspp/CameraHelper");
	jmethodID deviceListMethod = getEnv()->GetStaticMethodID(cameraClass, "getDeviceList", "()Ljava/util/ArrayList;");
	jobject deviceListObject = getEnv()->CallStaticObjectMethod(cameraClass, deviceListMethod);
	jclass arrayListClass = getEnv()->FindClass("java/util/ArrayList");
	jmethodID arrayListSize = getEnv()->GetMethodID(arrayListClass, "size", "()I");
	jmethodID arrayListGet = getEnv()->GetMethodID(arrayListClass, "get", "(I)Ljava/lang/Object;");

	jint arrayListObjectLen = getEnv()->CallIntMethod(deviceListObject, arrayListSize);
	std::vector<std::string> deviceListVector;

	for (int i = 0; i < arrayListObjectLen; i++) {
		jstring dev = static_cast<jstring>(getEnv()->CallObjectMethod(deviceListObject, arrayListGet, i));
		const char* cdev = getEnv()->GetStringUTFChars(dev, nullptr);
		deviceListVector.push_back(cdev);
		getEnv()->ReleaseStringUTFChars(dev, cdev);
		getEnv()->DeleteLocalRef(dev);
	}
	return deviceListVector;
}

extern "C" jint Java_org_ppsspp_ppsspp_NativeApp_getSelectedCamera(JNIEnv *, jclass) {
	int cameraId = 0;
	sscanf(g_Config.sCameraDevice.c_str(), "%d:", &cameraId);
	return cameraId;
}

extern "C" void JNICALL Java_org_ppsspp_ppsspp_NativeApp_setGpsDataAndroid(JNIEnv *, jclass,
       jlong time, jfloat hdop, jfloat latitude, jfloat longitude, jfloat altitude, jfloat speed, jfloat bearing) {
	GPS::setGpsData(time, hdop, latitude, longitude, altitude, speed, bearing);
}

extern "C" void JNICALL Java_org_ppsspp_ppsspp_NativeApp_setSatInfoAndroid(JNIEnv *, jclass,
	   jshort index, jshort id, jshort elevation, jshort azimuth, jshort snr, jshort good) {
	GPS::setSatInfo(index, id, elevation, azimuth, snr, good);
}

extern "C" void JNICALL Java_org_ppsspp_ppsspp_NativeApp_pushCameraImageAndroid(JNIEnv *env, jclass, jbyteArray image) {
	if (image != NULL) {
		jlong size = env->GetArrayLength(image);
		jbyte* buffer = env->GetByteArrayElements(image, NULL);
		Camera::pushCameraImage(size, (unsigned char *)buffer);
		env->ReleaseByteArrayElements(image, buffer, JNI_ABORT);
	}
}

// Call this under frameCommandLock.
static void ProcessFrameCommands(JNIEnv *env) {
	while (!frameCommands.empty()) {
		FrameCommand frameCmd;
		frameCmd = frameCommands.front();
		frameCommands.pop();

		INFO_LOG(SYSTEM, "frameCommand '%s' '%s'", frameCmd.command.c_str(), frameCmd.params.c_str());

		jstring cmd = env->NewStringUTF(frameCmd.command.c_str());
		jstring param = env->NewStringUTF(frameCmd.params.c_str());
		env->CallVoidMethod(nativeActivity, postCommand, cmd, param);
		env->DeleteLocalRef(cmd);
		env->DeleteLocalRef(param);
	}
}

std::thread g_vulkanRenderLoopThread;

static void VulkanEmuThread(ANativeWindow *wnd);

// This runs in Vulkan mode only.
// This handles the entire lifecycle of the Vulkan context, init and exit.
extern "C" bool JNICALL Java_org_ppsspp_ppsspp_NativeActivity_runVulkanRenderLoop(JNIEnv * env, jobject obj, jobject _surf) {
	_assert_(!useCPUThread);

<<<<<<< HEAD
	if (g_vulkanRenderLoopThread.joinable()) {
		ERROR_LOG(G3D, "runVulkanRenderLoop: Already running");
		return false;
	}

	ANativeWindow *wnd = _surf ? ANativeWindow_fromSurface(env, _surf) : nullptr;

	if (!wnd) {
		// This shouldn't ever happen.
		ERROR_LOG(G3D, "Error: Surface is null.");
		renderLoopRunning = false;
		return false;
	}

	g_vulkanRenderLoopThread = std::thread(VulkanEmuThread, wnd);
	return true;
}

extern "C" void JNICALL Java_org_ppsspp_ppsspp_NativeActivity_requestExitVulkanRenderLoop(JNIEnv * env, jobject obj) {
	if (!renderLoopRunning) {
		ERROR_LOG(SYSTEM, "Render loop already exited");
		return;
	}
	_assert_(g_vulkanRenderLoopThread.joinable());
	exitRenderLoop = true;
	g_vulkanRenderLoopThread.join();
	_assert_(!g_vulkanRenderLoopThread.joinable());
	g_vulkanRenderLoopThread = std::thread();
}

// TODO: Merge with the Win32 EmuThread and so on, and the Java EmuThread?
static void VulkanEmuThread(ANativeWindow *wnd) {
	SetCurrentThreadName("EmuThread");

	AndroidJNIThreadContext ctx;
	JNIEnv *env = getEnv();

=======
	if (renderLoopRunning) {
		// Shouldn't happen.
		ERROR_LOG(G3D, "runVulkanRenderLoop: Loop already running.");
		return false;
	}

>>>>>>> ba0ce344
	if (!graphicsContext) {
		ERROR_LOG(G3D, "runVulkanRenderLoop: Tried to enter without a created graphics context.");
		renderLoopRunning = false;
		exitRenderLoop = false;
		return;
	}

	if (exitRenderLoop) {
		WARN_LOG(G3D, "runVulkanRenderLoop: ExitRenderLoop requested at start, skipping the whole thing.");
		renderLoopRunning = false;
		exitRenderLoop = false;
		return;
	}

	// This is up here to prevent race conditions, in case we pause during init.
	renderLoopRunning = true;

	WARN_LOG(G3D, "runVulkanRenderLoop. display_xres=%d display_yres=%d desiredBackbufferSizeX=%d desiredBackbufferSizeY=%d",
		display_xres, display_yres, desiredBackbufferSizeX, desiredBackbufferSizeY);

	if (!graphicsContext->InitFromRenderThread(wnd, desiredBackbufferSizeX, desiredBackbufferSizeY, backbuffer_format, androidVersion)) {
		// On Android, if we get here, really no point in continuing.
		// The UI is supposed to render on any device both on OpenGL and Vulkan. If either of those don't work
		// on a device, we blacklist it. Hopefully we should have already failed in InitAPI anyway and reverted to GL back then.
		ERROR_LOG(G3D, "Failed to initialize graphics context.");
		System_Toast("Failed to initialize graphics context.");

		delete graphicsContext;
		graphicsContext = nullptr;
		renderLoopRunning = false;
		return;
	}

	if (!exitRenderLoop) {
		if (!NativeInitGraphics(graphicsContext)) {
			ERROR_LOG(G3D, "Failed to initialize graphics.");
			// Gonna be in a weird state here..
		}
		graphicsContext->ThreadStart();
		renderer_inited = true;

		while (!exitRenderLoop) {
			LockedNativeUpdateRender();
			ProcessFrameCommands(env);
		}
	}

	INFO_LOG(G3D, "Leaving EGL/Vulkan render loop.");

	NativeShutdownGraphics();

	renderer_inited = false;
	graphicsContext->ThreadEnd();

	// Shut the graphics context down to the same state it was in when we entered the render thread.
	INFO_LOG(G3D, "Shutting down graphics context from render thread...");
	graphicsContext->ShutdownFromRenderThread();
	renderLoopRunning = false;
	exitRenderLoop = false;

	WARN_LOG(G3D, "Render loop function exited.");
}

// NOTE: This is defunct and not working, due to how the Android storage functions currently require
// a PpssppActivity specifically and we don't have one here.
extern "C" jstring Java_org_ppsspp_ppsspp_ShortcutActivity_queryGameName(JNIEnv *env, jclass, jstring jpath) {
	bool teardownThreadManager = false;
	if (!g_threadManager.IsInitialized()) {
		INFO_LOG(SYSTEM, "No thread manager - initializing one");
		// Need a thread manager.
		teardownThreadManager = true;
		g_threadManager.Init(1, 1);
	}

	Path path = Path(GetJavaString(env, jpath));

	INFO_LOG(SYSTEM, "queryGameName(%s)", path.c_str());

	std::string result = "";

	GameInfoCache *cache = new GameInfoCache();
	std::shared_ptr<GameInfo> info = cache->GetInfo(nullptr, path, 0);
	// Wait until it's done: this is synchronous, unfortunately.
	if (info) {
		INFO_LOG(SYSTEM, "GetInfo successful, waiting");
		cache->WaitUntilDone(info);
		INFO_LOG(SYSTEM, "Done waiting");
		if (info->fileType != IdentifiedFileType::UNKNOWN) {
			result = info->GetTitle();

			// Pretty arbitrary, but the home screen will often truncate titles.
			// Let's remove "The " from names since it's common in English titles.
			if (result.length() > strlen("The ") && startsWithNoCase(result, "The ")) {
				result = result.substr(strlen("The "));
			}

			INFO_LOG(SYSTEM, "queryGameName: Got '%s'", result.c_str());
		} else {
			INFO_LOG(SYSTEM, "queryGameName: Filetype unknown");
		}
	} else {
		INFO_LOG(SYSTEM, "No info from cache");
	}
	delete cache;

	if (teardownThreadManager) {
		g_threadManager.Teardown();
	}

	return env->NewStringUTF(result.c_str());
}<|MERGE_RESOLUTION|>--- conflicted
+++ resolved
@@ -1448,7 +1448,11 @@
 extern "C" bool JNICALL Java_org_ppsspp_ppsspp_NativeActivity_runVulkanRenderLoop(JNIEnv * env, jobject obj, jobject _surf) {
 	_assert_(!useCPUThread);
 
-<<<<<<< HEAD
+	if (!graphicsContext) {
+		ERROR_LOG(G3D, "runVulkanRenderLoop: Tried to enter without a created graphics context.");
+		return false;
+	}
+
 	if (g_vulkanRenderLoopThread.joinable()) {
 		ERROR_LOG(G3D, "runVulkanRenderLoop: Already running");
 		return false;
@@ -1486,14 +1490,6 @@
 	AndroidJNIThreadContext ctx;
 	JNIEnv *env = getEnv();
 
-=======
-	if (renderLoopRunning) {
-		// Shouldn't happen.
-		ERROR_LOG(G3D, "runVulkanRenderLoop: Loop already running.");
-		return false;
-	}
-
->>>>>>> ba0ce344
 	if (!graphicsContext) {
 		ERROR_LOG(G3D, "runVulkanRenderLoop: Tried to enter without a created graphics context.");
 		renderLoopRunning = false;
