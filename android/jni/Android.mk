LOCAL_PATH := $(call my-dir)

include $(CLEAR_VARS)

#TARGET_PLATFORM := android-8

NATIVE := ../../ext/native
SRC := ../..

include $(LOCAL_PATH)/Locals.mk

# http://software.intel.com/en-us/articles/getting-started-on-optimizing-ndk-project-for-multiple-cpu-architectures

ifeq ($(TARGET_ARCH_ABI),x86)
ARCH_FILES := \
  $(SRC)/Common/ABI.cpp \
  $(SRC)/Common/x64Emitter.cpp \
  $(SRC)/Common/CPUDetect.cpp \
  $(SRC)/Common/Thunk.cpp \
  $(SRC)/Core/MIPS/x86/CompALU.cpp \
  $(SRC)/Core/MIPS/x86/CompBranch.cpp \
  $(SRC)/Core/MIPS/x86/CompFPU.cpp \
  $(SRC)/Core/MIPS/x86/CompLoadStore.cpp \
  $(SRC)/Core/MIPS/x86/CompVFPU.cpp \
  $(SRC)/Core/MIPS/x86/CompReplace.cpp \
  $(SRC)/Core/MIPS/x86/Asm.cpp \
  $(SRC)/Core/MIPS/x86/Jit.cpp \
  $(SRC)/Core/MIPS/x86/JitSafeMem.cpp \
  $(SRC)/Core/MIPS/x86/RegCache.cpp \
  $(SRC)/Core/MIPS/x86/RegCacheFPU.cpp \
  $(SRC)/GPU/Common/VertexDecoderX86.cpp \
  $(SRC)/GPU/Software/SamplerX86.cpp
endif

ifeq ($(TARGET_ARCH_ABI),x86_64)
ARCH_FILES := \
  $(SRC)/Common/ABI.cpp \
  $(SRC)/Common/x64Emitter.cpp \
  $(SRC)/Common/CPUDetect.cpp \
  $(SRC)/Common/Thunk.cpp \
  $(SRC)/Core/MIPS/x86/CompALU.cpp \
  $(SRC)/Core/MIPS/x86/CompBranch.cpp \
  $(SRC)/Core/MIPS/x86/CompFPU.cpp \
  $(SRC)/Core/MIPS/x86/CompLoadStore.cpp \
  $(SRC)/Core/MIPS/x86/CompVFPU.cpp \
  $(SRC)/Core/MIPS/x86/CompReplace.cpp \
  $(SRC)/Core/MIPS/x86/Asm.cpp \
  $(SRC)/Core/MIPS/x86/Jit.cpp \
  $(SRC)/Core/MIPS/x86/JitSafeMem.cpp \
  $(SRC)/Core/MIPS/x86/RegCache.cpp \
  $(SRC)/Core/MIPS/x86/RegCacheFPU.cpp \
  $(SRC)/GPU/Common/VertexDecoderX86.cpp \
  $(SRC)/GPU/Software/SamplerX86.cpp
endif

ifeq ($(findstring armeabi-v7a,$(TARGET_ARCH_ABI)),armeabi-v7a)
ARCH_FILES := \
  $(SRC)/GPU/Common/TextureDecoderNEON.cpp.neon \
  $(SRC)/Core/Util/AudioFormatNEON.cpp.neon \
  $(SRC)/Common/ArmEmitter.cpp \
  $(SRC)/Common/ArmCPUDetect.cpp \
  $(SRC)/Common/ColorConvNEON.cpp.neon \
  $(SRC)/Core/MIPS/ARM/ArmCompALU.cpp \
  $(SRC)/Core/MIPS/ARM/ArmCompBranch.cpp \
  $(SRC)/Core/MIPS/ARM/ArmCompFPU.cpp \
  $(SRC)/Core/MIPS/ARM/ArmCompLoadStore.cpp \
  $(SRC)/Core/MIPS/ARM/ArmCompVFPU.cpp \
  $(SRC)/Core/MIPS/ARM/ArmCompVFPUNEON.cpp \
  $(SRC)/Core/MIPS/ARM/ArmCompVFPUNEONUtil.cpp \
  $(SRC)/Core/MIPS/ARM/ArmCompReplace.cpp \
  $(SRC)/Core/MIPS/ARM/ArmAsm.cpp \
  $(SRC)/Core/MIPS/ARM/ArmJit.cpp \
  $(SRC)/Core/MIPS/ARM/ArmRegCache.cpp \
  $(SRC)/Core/MIPS/ARM/ArmRegCacheFPU.cpp \
  $(SRC)/GPU/Common/VertexDecoderArm.cpp \
  $(SRC)/ext/disarm.cpp \
  ArmEmitterTest.cpp
endif

ifeq ($(findstring arm64-v8a,$(TARGET_ARCH_ABI)),arm64-v8a)
ARCH_FILES := \
  $(SRC)/GPU/Common/TextureDecoderNEON.cpp \
  $(SRC)/Core/Util/AudioFormatNEON.cpp \
  $(SRC)/Common/Arm64Emitter.cpp \
  $(SRC)/Common/ArmCPUDetect.cpp \
  $(SRC)/Common/ColorConvNEON.cpp \
  $(SRC)/Core/MIPS/ARM64/Arm64CompALU.cpp \
  $(SRC)/Core/MIPS/ARM64/Arm64CompBranch.cpp \
  $(SRC)/Core/MIPS/ARM64/Arm64CompFPU.cpp \
  $(SRC)/Core/MIPS/ARM64/Arm64CompLoadStore.cpp \
  $(SRC)/Core/MIPS/ARM64/Arm64CompVFPU.cpp \
  $(SRC)/Core/MIPS/ARM64/Arm64CompReplace.cpp \
  $(SRC)/Core/MIPS/ARM64/Arm64Asm.cpp \
  $(SRC)/Core/MIPS/ARM64/Arm64Jit.cpp \
  $(SRC)/Core/MIPS/ARM64/Arm64RegCache.cpp \
  $(SRC)/Core/MIPS/ARM64/Arm64RegCacheFPU.cpp \
  $(SRC)/Core/Util/DisArm64.cpp \
  $(SRC)/GPU/Common/VertexDecoderArm64.cpp \
  Arm64EmitterTest.cpp
endif

ifeq ($(TARGET_ARCH_ABI),armeabi)
ARCH_FILES := \
  $(SRC)/Common/ArmEmitter.cpp \
  $(SRC)/Common/ArmCPUDetect.cpp \
  $(SRC)/Core/MIPS/ARM/ArmCompALU.cpp \
  $(SRC)/Core/MIPS/ARM/ArmCompBranch.cpp \
  $(SRC)/Core/MIPS/ARM/ArmCompFPU.cpp \
  $(SRC)/Core/MIPS/ARM/ArmCompLoadStore.cpp \
  $(SRC)/Core/MIPS/ARM/ArmCompVFPU.cpp \
  $(SRC)/Core/MIPS/ARM/ArmCompVFPUNEON.cpp \
  $(SRC)/Core/MIPS/ARM/ArmCompVFPUNEONUtil.cpp \
  $(SRC)/Core/MIPS/ARM/ArmCompReplace.cpp \
  $(SRC)/Core/MIPS/ARM/ArmAsm.cpp \
  $(SRC)/Core/MIPS/ARM/ArmJit.cpp \
  $(SRC)/Core/MIPS/ARM/ArmRegCache.cpp \
  $(SRC)/Core/MIPS/ARM/ArmRegCacheFPU.cpp \
  $(SRC)/GPU/Common/VertexDecoderArm.cpp \
  ArmEmitterTest.cpp
endif

EGL_FILES := \
  $(SRC)/Common/GL/GLInterface/EGL.cpp \
  $(SRC)/Common/GL/GLInterface/EGLAndroid.cpp \
  $(SRC)/Common/GL/GLInterface/GLInterface.cpp

VULKAN_FILES := \
  $(SRC)/Common/Vulkan/VulkanLoader.cpp \
  $(SRC)/Common/Vulkan/VulkanContext.cpp \
  $(SRC)/Common/Vulkan/VulkanDebug.cpp \
  $(SRC)/Common/Vulkan/VulkanImage.cpp \
  $(SRC)/Common/Vulkan/VulkanMemory.cpp \
  $(SRC)/GPU/Vulkan/FragmentShaderGeneratorVulkan.cpp \
  $(SRC)/GPU/Vulkan/DrawEngineVulkan.cpp \
  $(SRC)/GPU/Vulkan/FramebufferVulkan.cpp \
  $(SRC)/GPU/Vulkan/GPU_Vulkan.cpp \
  $(SRC)/GPU/Vulkan/PipelineManagerVulkan.cpp \
  $(SRC)/GPU/Vulkan/ShaderManagerVulkan.cpp \
  $(SRC)/GPU/Vulkan/StateMappingVulkan.cpp \
  $(SRC)/GPU/Vulkan/StencilBufferVulkan.cpp \
  $(SRC)/GPU/Vulkan/TextureCacheVulkan.cpp \
  $(SRC)/GPU/Vulkan/TextureScalerVulkan.cpp \
  $(SRC)/GPU/Vulkan/DepalettizeShaderVulkan.cpp \
  $(SRC)/GPU/Vulkan/VertexShaderGeneratorVulkan.cpp \
  $(SRC)/GPU/Vulkan/VulkanUtil.cpp \
  $(SRC)/GPU/Vulkan/DebugVisVulkan.cpp
#endif

SPIRV_CROSS_FILES := \
  $(SRC)/ext/SPIRV-Cross/spirv_cfg.cpp \
  $(SRC)/ext/SPIRV-Cross/spirv_cross.cpp \
  $(SRC)/ext/SPIRV-Cross/spirv_cross_util.cpp \
  $(SRC)/ext/SPIRV-Cross/spirv_glsl.cpp \
  $(SRC)/ext/SPIRV-Cross/spirv_parser.cpp \
  $(SRC)/ext/SPIRV-Cross/spirv_cross_parsed_ir.cpp

EXEC_AND_LIB_FILES := \
  $(ARCH_FILES) \
  $(EGL_FILES) \
  $(VULKAN_FILES) \
  $(SPIRV_CROSS_FILES) \
  TestRunner.cpp \
  $(SRC)/Core/MIPS/MIPS.cpp.arm \
  $(SRC)/Core/MIPS/MIPSAnalyst.cpp \
  $(SRC)/Core/MIPS/MIPSDis.cpp \
  $(SRC)/Core/MIPS/MIPSDisVFPU.cpp \
  $(SRC)/Core/MIPS/MIPSAsm.cpp \
  $(SRC)/Core/MIPS/MIPSInt.cpp.arm \
  $(SRC)/Core/MIPS/MIPSIntVFPU.cpp.arm \
  $(SRC)/Core/MIPS/MIPSStackWalk.cpp \
  $(SRC)/Core/MIPS/MIPSTables.cpp \
  $(SRC)/Core/MIPS/MIPSVFPUUtils.cpp.arm \
  $(SRC)/Core/MIPS/MIPSCodeUtils.cpp.arm \
  $(SRC)/Core/MIPS/MIPSDebugInterface.cpp \
  $(SRC)/Core/MIPS/IR/IRFrontend.cpp \
  $(SRC)/Core/MIPS/IR/IRJit.cpp \
  $(SRC)/Core/MIPS/IR/IRCompALU.cpp \
  $(SRC)/Core/MIPS/IR/IRCompBranch.cpp \
  $(SRC)/Core/MIPS/IR/IRCompFPU.cpp \
  $(SRC)/Core/MIPS/IR/IRCompLoadStore.cpp \
  $(SRC)/Core/MIPS/IR/IRCompVFPU.cpp \
  $(SRC)/Core/MIPS/IR/IRInst.cpp \
  $(SRC)/Core/MIPS/IR/IRInterpreter.cpp \
  $(SRC)/Core/MIPS/IR/IRPassSimplify.cpp \
  $(SRC)/Core/MIPS/IR/IRRegCache.cpp \
  $(SRC)/ext/libkirk/AES.c \
  $(SRC)/ext/libkirk/amctrl.c \
  $(SRC)/ext/libkirk/SHA1.c \
  $(SRC)/ext/libkirk/bn.c \
  $(SRC)/ext/libkirk/ec.c \
  $(SRC)/ext/libkirk/kirk_engine.c \
  $(SRC)/ext/sfmt19937/SFMT.c \
  $(SRC)/ext/snappy/snappy-c.cpp \
  $(SRC)/ext/snappy/snappy.cpp \
  $(SRC)/ext/udis86/decode.c \
  $(SRC)/ext/udis86/itab.c \
  $(SRC)/ext/udis86/syn-att.c \
  $(SRC)/ext/udis86/syn-intel.c \
  $(SRC)/ext/udis86/syn.c \
  $(SRC)/ext/udis86/udis86.c \
  $(SRC)/ext/xbrz/xbrz.cpp \
  $(SRC)/ext/xxhash.c \
  $(SRC)/Common/Crypto/md5.cpp \
  $(SRC)/Common/Crypto/sha1.cpp \
  $(SRC)/Common/Crypto/sha256.cpp \
  $(SRC)/Common/ChunkFile.cpp \
  $(SRC)/Common/ColorConv.cpp \
  $(SRC)/Common/KeyMap.cpp \
  $(SRC)/Common/LogManager.cpp \
  $(SRC)/Common/MemArenaAndroid.cpp \
  $(SRC)/Common/MemArenaDarwin.cpp \
  $(SRC)/Common/MemArenaWin32.cpp \
  $(SRC)/Common/MemArenaPosix.cpp \
  $(SRC)/Common/MemoryUtil.cpp \
  $(SRC)/Common/MsgHandler.cpp \
  $(SRC)/Common/FileUtil.cpp \
  $(SRC)/Common/StringUtils.cpp \
  $(SRC)/Common/ThreadPools.cpp \
  $(SRC)/Common/Timer.cpp \
  $(SRC)/Common/Misc.cpp \
  $(SRC)/GPU/Math3D.cpp \
  $(SRC)/GPU/GPU.cpp \
  $(SRC)/GPU/GPUCommon.cpp \
  $(SRC)/GPU/GPUState.cpp \
  $(SRC)/GPU/GeDisasm.cpp \
  $(SRC)/GPU/Common/DepalettizeShaderCommon.cpp \
  $(SRC)/GPU/Common/FramebufferCommon.cpp \
  $(SRC)/GPU/Common/GPUDebugInterface.cpp \
  $(SRC)/GPU/Common/IndexGenerator.cpp.arm \
  $(SRC)/GPU/Common/ShaderId.cpp.arm \
  $(SRC)/GPU/Common/GPUStateUtils.cpp.arm \
  $(SRC)/GPU/Common/SoftwareTransformCommon.cpp.arm \
  $(SRC)/GPU/Common/VertexDecoderCommon.cpp.arm \
  $(SRC)/GPU/Common/TextureCacheCommon.cpp.arm \
  $(SRC)/GPU/Common/TextureScalerCommon.cpp.arm \
  $(SRC)/GPU/Common/ShaderCommon.cpp \
  $(SRC)/GPU/Common/ShaderTranslation.cpp \
  $(SRC)/GPU/Common/StencilCommon.cpp \
  $(SRC)/GPU/Common/SplineCommon.cpp.arm \
  $(SRC)/GPU/Common/DrawEngineCommon.cpp.arm \
  $(SRC)/GPU/Common/TransformCommon.cpp.arm \
  $(SRC)/GPU/Common/TextureDecoder.cpp \
  $(SRC)/GPU/Common/PostShader.cpp \
  $(SRC)/GPU/Common/ShaderUniforms.cpp \
  $(SRC)/GPU/Debugger/Breakpoints.cpp \
  $(SRC)/GPU/Debugger/Debugger.cpp \
  $(SRC)/GPU/Debugger/Playback.cpp \
  $(SRC)/GPU/Debugger/Record.cpp \
  $(SRC)/GPU/Debugger/Stepping.cpp \
  $(SRC)/GPU/GLES/FramebufferManagerGLES.cpp \
  $(SRC)/GPU/GLES/DepalettizeShaderGLES.cpp \
  $(SRC)/GPU/GLES/DepthBufferGLES.cpp.arm \
  $(SRC)/GPU/GLES/GPU_GLES.cpp.arm \
  $(SRC)/GPU/GLES/StencilBufferGLES.cpp.arm \
  $(SRC)/GPU/GLES/TextureCacheGLES.cpp.arm \
  $(SRC)/GPU/GLES/DrawEngineGLES.cpp.arm \
  $(SRC)/GPU/GLES/StateMappingGLES.cpp.arm \
  $(SRC)/GPU/GLES/ShaderManagerGLES.cpp.arm \
  $(SRC)/GPU/GLES/VertexShaderGeneratorGLES.cpp.arm \
  $(SRC)/GPU/GLES/FragmentShaderGeneratorGLES.cpp.arm \
  $(SRC)/GPU/GLES/FragmentTestCacheGLES.cpp.arm \
  $(SRC)/GPU/GLES/TextureScalerGLES.cpp \
  $(SRC)/GPU/Null/NullGpu.cpp \
  $(SRC)/GPU/Software/Clipper.cpp \
  $(SRC)/GPU/Software/Lighting.cpp \
  $(SRC)/GPU/Software/Rasterizer.cpp.arm \
  $(SRC)/GPU/Software/RasterizerRectangle.cpp.arm \
  $(SRC)/GPU/Software/Sampler.cpp \
  $(SRC)/GPU/Software/SoftGpu.cpp \
  $(SRC)/GPU/Software/TransformUnit.cpp \
  $(SRC)/Core/ELF/ElfReader.cpp \
  $(SRC)/Core/ELF/PBPReader.cpp \
  $(SRC)/Core/ELF/PrxDecrypter.cpp \
  $(SRC)/Core/ELF/ParamSFO.cpp \
  $(SRC)/Core/HW/SimpleAudioDec.cpp \
  $(SRC)/Core/HW/AsyncIOManager.cpp \
  $(SRC)/Core/HW/Camera.cpp \
  $(SRC)/Core/HW/MemoryStick.cpp \
  $(SRC)/Core/HW/MpegDemux.cpp.arm \
  $(SRC)/Core/HW/MediaEngine.cpp.arm \
  $(SRC)/Core/HW/SasAudio.cpp.arm \
  $(SRC)/Core/HW/SasReverb.cpp.arm \
  $(SRC)/Core/HW/StereoResampler.cpp.arm \
  $(SRC)/Core/Core.cpp \
  $(SRC)/Core/Compatibility.cpp \
  $(SRC)/Core/Config.cpp \
  $(SRC)/Core/CoreTiming.cpp \
  $(SRC)/Core/CwCheat.cpp \
  $(SRC)/Core/HDRemaster.cpp \
  $(SRC)/Core/Host.cpp \
  $(SRC)/Core/Loaders.cpp \
  $(SRC)/Core/PSPLoaders.cpp \
  $(SRC)/Core/FileLoaders/CachingFileLoader.cpp \
  $(SRC)/Core/FileLoaders/DiskCachingFileLoader.cpp \
  $(SRC)/Core/FileLoaders/HTTPFileLoader.cpp \
  $(SRC)/Core/FileLoaders/LocalFileLoader.cpp \
  $(SRC)/Core/FileLoaders/RamCachingFileLoader.cpp \
  $(SRC)/Core/FileLoaders/RetryingFileLoader.cpp \
  $(SRC)/Core/MemMap.cpp \
  $(SRC)/Core/MemMapFunctions.cpp \
  $(SRC)/Core/Reporting.cpp \
  $(SRC)/Core/Replay.cpp \
  $(SRC)/Core/SaveState.cpp \
  $(SRC)/Core/Screenshot.cpp \
  $(SRC)/Core/System.cpp \
  $(SRC)/Core/TextureReplacer.cpp \
  $(SRC)/Core/WebServer.cpp \
  $(SRC)/Core/Debugger/Breakpoints.cpp \
  $(SRC)/Core/Debugger/DisassemblyManager.cpp \
  $(SRC)/Core/Debugger/SymbolMap.cpp \
  $(SRC)/Core/Debugger/WebSocket.cpp \
  $(SRC)/Core/Debugger/WebSocket/BreakpointSubscriber.cpp \
  $(SRC)/Core/Debugger/WebSocket/CPUCoreSubscriber.cpp \
  $(SRC)/Core/Debugger/WebSocket/DisasmSubscriber.cpp \
  $(SRC)/Core/Debugger/WebSocket/GameBroadcaster.cpp \
  $(SRC)/Core/Debugger/WebSocket/GameSubscriber.cpp \
  $(SRC)/Core/Debugger/WebSocket/GPUBufferSubscriber.cpp \
  $(SRC)/Core/Debugger/WebSocket/GPURecordSubscriber.cpp \
  $(SRC)/Core/Debugger/WebSocket/HLESubscriber.cpp \
  $(SRC)/Core/Debugger/WebSocket/LogBroadcaster.cpp \
  $(SRC)/Core/Debugger/WebSocket/SteppingBroadcaster.cpp \
  $(SRC)/Core/Debugger/WebSocket/SteppingSubscriber.cpp \
  $(SRC)/Core/Debugger/WebSocket/WebSocketUtils.cpp \
  $(SRC)/Core/Dialog/PSPDialog.cpp \
  $(SRC)/Core/Dialog/PSPGamedataInstallDialog.cpp \
  $(SRC)/Core/Dialog/PSPMsgDialog.cpp \
  $(SRC)/Core/Dialog/PSPNetconfDialog.cpp \
  $(SRC)/Core/Dialog/PSPOskDialog.cpp \
  $(SRC)/Core/Dialog/PSPScreenshotDialog.cpp \
  $(SRC)/Core/Dialog/PSPPlaceholderDialog.cpp \
  $(SRC)/Core/Dialog/PSPSaveDialog.cpp \
  $(SRC)/Core/Dialog/SavedataParam.cpp \
  $(SRC)/Core/Font/PGF.cpp \
  $(SRC)/Core/HLE/HLEHelperThread.cpp \
  $(SRC)/Core/HLE/HLETables.cpp \
  $(SRC)/Core/HLE/ReplaceTables.cpp \
  $(SRC)/Core/HLE/HLE.cpp \
  $(SRC)/Core/HLE/KUBridge.cpp \
  $(SRC)/Core/HLE/sceAdler.cpp \
  $(SRC)/Core/HLE/sceAtrac.cpp \
  $(SRC)/Core/HLE/__sceAudio.cpp.arm \
  $(SRC)/Core/HLE/sceAudio.cpp.arm \
  $(SRC)/Core/HLE/sceAudiocodec.cpp.arm \
  $(SRC)/Core/HLE/sceAudioRouting.cpp \
  $(SRC)/Core/HLE/sceChnnlsv.cpp \
  $(SRC)/Core/HLE/sceCcc.cpp \
  $(SRC)/Core/HLE/sceCtrl.cpp.arm \
  $(SRC)/Core/HLE/sceDeflt.cpp \
  $(SRC)/Core/HLE/sceDisplay.cpp \
  $(SRC)/Core/HLE/sceDmac.cpp \
  $(SRC)/Core/HLE/sceG729.cpp \
  $(SRC)/Core/HLE/sceGe.cpp \
  $(SRC)/Core/HLE/sceFont.cpp \
  $(SRC)/Core/HLE/sceHeap.cpp \
  $(SRC)/Core/HLE/sceHprm.cpp \
  $(SRC)/Core/HLE/sceHttp.cpp \
  $(SRC)/Core/HLE/sceImpose.cpp \
  $(SRC)/Core/HLE/sceIo.cpp \
  $(SRC)/Core/HLE/sceJpeg.cpp \
  $(SRC)/Core/HLE/sceKernel.cpp \
  $(SRC)/Core/HLE/sceKernelAlarm.cpp \
  $(SRC)/Core/HLE/sceKernelEventFlag.cpp \
  $(SRC)/Core/HLE/sceKernelInterrupt.cpp \
  $(SRC)/Core/HLE/sceKernelMemory.cpp \
  $(SRC)/Core/HLE/sceKernelModule.cpp \
  $(SRC)/Core/HLE/sceKernelMutex.cpp \
  $(SRC)/Core/HLE/sceKernelMbx.cpp \
  $(SRC)/Core/HLE/sceKernelMsgPipe.cpp \
  $(SRC)/Core/HLE/sceKernelSemaphore.cpp \
  $(SRC)/Core/HLE/sceKernelThread.cpp.arm \
  $(SRC)/Core/HLE/sceKernelTime.cpp \
  $(SRC)/Core/HLE/sceKernelVTimer.cpp \
  $(SRC)/Core/HLE/sceMpeg.cpp \
  $(SRC)/Core/HLE/sceMd5.cpp \
  $(SRC)/Core/HLE/sceMp4.cpp \
  $(SRC)/Core/HLE/sceMp3.cpp \
  $(SRC)/Core/HLE/sceNet.cpp \
  $(SRC)/Core/HLE/proAdhoc.cpp \
  $(SRC)/Core/HLE/proAdhocServer.cpp \
  $(SRC)/Core/HLE/sceNetAdhoc.cpp \
  $(SRC)/Core/HLE/sceOpenPSID.cpp \
  $(SRC)/Core/HLE/sceP3da.cpp \
  $(SRC)/Core/HLE/sceMt19937.cpp \
  $(SRC)/Core/HLE/sceParseHttp.cpp \
  $(SRC)/Core/HLE/sceParseUri.cpp \
  $(SRC)/Core/HLE/scePower.cpp \
  $(SRC)/Core/HLE/sceRtc.cpp \
  $(SRC)/Core/HLE/scePsmf.cpp \
  $(SRC)/Core/HLE/sceSas.cpp \
  $(SRC)/Core/HLE/sceSfmt19937.cpp \
  $(SRC)/Core/HLE/sceSha256.cpp \
  $(SRC)/Core/HLE/sceSsl.cpp \
  $(SRC)/Core/HLE/sceUmd.cpp \
  $(SRC)/Core/HLE/sceUsb.cpp \
  $(SRC)/Core/HLE/sceUsbAcc.cpp \
  $(SRC)/Core/HLE/sceUsbCam.cpp \
  $(SRC)/Core/HLE/sceUsbGps.cpp \
  $(SRC)/Core/HLE/sceUsbMic.cpp \
  $(SRC)/Core/HLE/sceUtility.cpp \
  $(SRC)/Core/HLE/sceVaudio.cpp \
  $(SRC)/Core/HLE/scePspNpDrm_user.cpp \
  $(SRC)/Core/HLE/sceGameUpdate.cpp \
  $(SRC)/Core/HLE/sceNp.cpp \
  $(SRC)/Core/HLE/scePauth.cpp \
  $(SRC)/Core/FileSystems/BlobFileSystem.cpp \
  $(SRC)/Core/FileSystems/BlockDevices.cpp \
  $(SRC)/Core/FileSystems/ISOFileSystem.cpp \
  $(SRC)/Core/FileSystems/FileSystem.cpp \
  $(SRC)/Core/FileSystems/MetaFileSystem.cpp \
  $(SRC)/Core/FileSystems/DirectoryFileSystem.cpp \
  $(SRC)/Core/FileSystems/VirtualDiscFileSystem.cpp \
  $(SRC)/Core/FileSystems/tlzrc.cpp \
  $(SRC)/Core/MIPS/JitCommon/JitCommon.cpp \
  $(SRC)/Core/MIPS/JitCommon/JitBlockCache.cpp \
  $(SRC)/Core/MIPS/JitCommon/JitState.cpp \
  $(SRC)/Core/Util/AudioFormat.cpp \
  $(SRC)/Core/Util/GameManager.cpp \
  $(SRC)/Core/Util/BlockAllocator.cpp \
  $(SRC)/Core/Util/PPGeDraw.cpp \
  $(SRC)/git-version.cpp

LOCAL_MODULE := ppsspp_core
LOCAL_SRC_FILES := $(EXEC_AND_LIB_FILES)
include $(BUILD_STATIC_LIBRARY)

include $(CLEAR_VARS)
include $(LOCAL_PATH)/Locals.mk
LOCAL_C_INCLUDES := $(LOCAL_PATH)/$(SRC)/ext/armips $(LOCAL_C_INCLUDES)

LIBARMIPS_FILES := \
  $(SRC)/ext/armips/Archs/ARM/Arm.cpp \
  $(SRC)/ext/armips/Archs/ARM/ArmOpcodes.cpp \
  $(SRC)/ext/armips/Archs/ARM/ArmParser.cpp \
  $(SRC)/ext/armips/Archs/ARM/ArmElfRelocator.cpp \
  $(SRC)/ext/armips/Archs/ARM/ArmExpressionFunctions.cpp \
  $(SRC)/ext/armips/Archs/ARM/CArmInstruction.cpp \
  $(SRC)/ext/armips/Archs/ARM/CThumbInstruction.cpp \
  $(SRC)/ext/armips/Archs/ARM/Pool.cpp \
  $(SRC)/ext/armips/Archs/ARM/ThumbOpcodes.cpp \
  $(SRC)/ext/armips/Archs/MIPS/CMipsInstruction.cpp \
  $(SRC)/ext/armips/Archs/MIPS/Mips.cpp \
  $(SRC)/ext/armips/Archs/MIPS/MipsElfFile.cpp \
  $(SRC)/ext/armips/Archs/MIPS/MipsElfRelocator.cpp \
  $(SRC)/ext/armips/Archs/MIPS/MipsExpressionFunctions.cpp \
  $(SRC)/ext/armips/Archs/MIPS/MipsMacros.cpp \
  $(SRC)/ext/armips/Archs/MIPS/MipsOpcodes.cpp \
  $(SRC)/ext/armips/Archs/MIPS/MipsParser.cpp \
  $(SRC)/ext/armips/Archs/MIPS/PsxRelocator.cpp \
  $(SRC)/ext/armips/Archs/Architecture.cpp \
  $(SRC)/ext/armips/Commands/CAssemblerCommand.cpp \
  $(SRC)/ext/armips/Commands/CAssemblerLabel.cpp \
  $(SRC)/ext/armips/Commands/CDirectiveArea.cpp \
  $(SRC)/ext/armips/Commands/CDirectiveConditional.cpp \
  $(SRC)/ext/armips/Commands/CDirectiveData.cpp \
  $(SRC)/ext/armips/Commands/CDirectiveFile.cpp \
  $(SRC)/ext/armips/Commands/CDirectiveMessage.cpp \
  $(SRC)/ext/armips/Commands/CommandSequence.cpp \
  $(SRC)/ext/armips/Core/ELF/ElfFile.cpp \
  $(SRC)/ext/armips/Core/ELF/ElfRelocator.cpp \
  $(SRC)/ext/armips/Core/Assembler.cpp \
  $(SRC)/ext/armips/Core/Common.cpp \
  $(SRC)/ext/armips/Core/Expression.cpp \
  $(SRC)/ext/armips/Core/ExpressionFunctions.cpp \
  $(SRC)/ext/armips/Core/FileManager.cpp \
  $(SRC)/ext/armips/Core/Misc.cpp \
  $(SRC)/ext/armips/Core/SymbolData.cpp \
  $(SRC)/ext/armips/Core/SymbolTable.cpp \
  $(SRC)/ext/armips/Parser/DirectivesParser.cpp \
  $(SRC)/ext/armips/Parser/ExpressionParser.cpp \
  $(SRC)/ext/armips/Parser/Parser.cpp \
  $(SRC)/ext/armips/Parser/Tokenizer.cpp \
  $(SRC)/ext/armips/Util/ByteArray.cpp \
  $(SRC)/ext/armips/Util/CRC.cpp \
  $(SRC)/ext/armips/Util/EncodingTable.cpp \
  $(SRC)/ext/armips/Util/FileClasses.cpp \
  $(SRC)/ext/armips/Util/Util.cpp

LOCAL_MODULE := libarmips
LOCAL_SRC_FILES := $(LIBARMIPS_FILES)
include $(BUILD_STATIC_LIBRARY)

include $(CLEAR_VARS)
include $(LOCAL_PATH)/Locals.mk
LOCAL_STATIC_LIBRARIES += ppsspp_core libarmips

# These are the files just for ppsspp_jni
LOCAL_MODULE := ppsspp_jni
LOCAL_SRC_FILES := \
  $(SRC)/android/jni/app-android.cpp \
  $(SRC)/android/jni/AndroidEGLContext.cpp \
  $(SRC)/android/jni/AndroidJavaGLContext.cpp \
  $(SRC)/android/jni/AndroidVulkanContext.cpp \
  $(SRC)/android/jni/native_audio.cpp \
  $(SRC)/android/jni/native-audio-so.cpp \
  $(SRC)/UI/BackgroundAudio.cpp \
<<<<<<< HEAD
  $(SRC)/UI/DiscordIntegration.cpp \
=======
  $(SRC)/UI/ChatScreen.cpp\
>>>>>>> 5382efd4
  $(SRC)/UI/DevScreens.cpp \
  $(SRC)/UI/DisplayLayoutEditor.cpp \
  $(SRC)/UI/DisplayLayoutScreen.cpp \
  $(SRC)/UI/EmuScreen.cpp \
  $(SRC)/UI/MainScreen.cpp \
  $(SRC)/UI/MiscScreens.cpp \
  $(SRC)/UI/RemoteISOScreen.cpp \
  $(SRC)/UI/ReportScreen.cpp \
  $(SRC)/UI/PauseScreen.cpp \
  $(SRC)/UI/SavedataScreen.cpp \
  $(SRC)/UI/Store.cpp \
  $(SRC)/UI/GamepadEmu.cpp \
  $(SRC)/UI/GameInfoCache.cpp \
  $(SRC)/UI/GameScreen.cpp \
  $(SRC)/UI/ControlMappingScreen.cpp \
  $(SRC)/UI/GameSettingsScreen.cpp \
  $(SRC)/UI/GPUDriverTestScreen.cpp \
  $(SRC)/UI/TiltAnalogSettingsScreen.cpp \
  $(SRC)/UI/TiltEventProcessor.cpp \
  $(SRC)/UI/TouchControlLayoutScreen.cpp \
  $(SRC)/UI/TouchControlVisibilityScreen.cpp \
  $(SRC)/UI/CwCheatScreen.cpp \
  $(SRC)/UI/InstallZipScreen.cpp \
  $(SRC)/UI/OnScreenDisplay.cpp \
  $(SRC)/UI/ProfilerDraw.cpp \
  $(SRC)/UI/NativeApp.cpp \
  $(SRC)/UI/TextureUtil.cpp \
  $(SRC)/UI/ComboKeyMappingScreen.cpp

ifneq ($(SKIPAPP),1)
  include $(BUILD_SHARED_LIBRARY)
endif


ifeq ($(HEADLESS),1)
  include $(CLEAR_VARS)
  include $(LOCAL_PATH)/Locals.mk
  LOCAL_STATIC_LIBRARIES += ppsspp_core libarmips

  # Android 5.0 requires PIE for executables.  Only supported on 4.1+, but this is testing anyway.
  LOCAL_CFLAGS += -fPIE
  LOCAL_LDFLAGS += -fPIE -pie

  LOCAL_MODULE := ppsspp_headless
  LOCAL_SRC_FILES := \
    $(SRC)/headless/Headless.cpp \
    $(SRC)/headless/StubHost.cpp \
    $(SRC)/headless/Compare.cpp

  include $(BUILD_EXECUTABLE)
endif

ifeq ($(UNITTEST),1)
  include $(CLEAR_VARS)
  include $(LOCAL_PATH)/Locals.mk
  LOCAL_STATIC_LIBRARIES += ppsspp_core libarmips

  # Android 5.0 requires PIE for executables.  Only supported on 4.1+, but this is testing anyway.
  LOCAL_CFLAGS += -fPIE
  LOCAL_LDFLAGS += -fPIE -pie

  ifeq ($(findstring arm64-v8a,$(TARGET_ARCH_ABI)),arm64-v8a)
    TESTARMEMITTER_FILE = $(SRC)/unittest/TestArm64Emitter.cpp
  else ifeq ($(findstring armeabi-v7a,$(TARGET_ARCH_ABI)),armeabi-v7a)
    TESTARMEMITTER_FILE = $(SRC)/unittest/TestArmEmitter.cpp
  else
    TESTARMEMITTER_FILE = \
      $(SRC)/Common/ArmEmitter.cpp \
      $(SRC)/Common/Arm64Emitter.cpp \
      $(SRC)/Core/MIPS/ARM/ArmRegCacheFPU.cpp \
      $(SRC)/Core/Util/DisArm64.cpp \
      $(SRC)/ext/disarm.cpp \
      $(SRC)/unittest/TestArmEmitter.cpp \
      $(SRC)/unittest/TestArm64Emitter.cpp \
      $(SRC)/unittest/TestX64Emitter.cpp
  endif

  LOCAL_MODULE := ppsspp_unittest
  LOCAL_SRC_FILES := \
    $(SRC)/unittest/JitHarness.cpp \
    $(SRC)/unittest/TestVertexJit.cpp \
    $(TESTARMEMITTER_FILE) \
    $(SRC)/unittest/UnitTest.cpp

  include $(BUILD_EXECUTABLE)
endif

$(call import-module,libzip)
$(call import-module,native)
$(call import-module,glslang-build)

ifeq ($(ANDROID_NDK_PROFILER),1)
  $(call import-module,android-ndk-profiler)
endif

jni/$(SRC)/git-version.cpp:
	-./git-version-gen.sh
	-..\Windows\git-version-gen.cmd

.PHONY: jni/$(SRC)/git-version.cpp<|MERGE_RESOLUTION|>--- conflicted
+++ resolved
@@ -493,11 +493,8 @@
   $(SRC)/android/jni/native_audio.cpp \
   $(SRC)/android/jni/native-audio-so.cpp \
   $(SRC)/UI/BackgroundAudio.cpp \
-<<<<<<< HEAD
   $(SRC)/UI/DiscordIntegration.cpp \
-=======
   $(SRC)/UI/ChatScreen.cpp\
->>>>>>> 5382efd4
   $(SRC)/UI/DevScreens.cpp \
   $(SRC)/UI/DisplayLayoutEditor.cpp \
   $(SRC)/UI/DisplayLayoutScreen.cpp \
