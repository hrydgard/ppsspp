--- conflicted
+++ resolved
@@ -393,15 +393,7 @@
 
 	bool bHapticFeedback;
 
-<<<<<<< HEAD
-	float fDInputAnalogDeadzone;
-	int iDInputAnalogInverseMode;
-	float fDInputAnalogInverseDeadzone;
-	float fDInputAnalogSensitivity;
 	bool bEnableDInputWithXInput;
-
-=======
->>>>>>> 15c17b9b
 	// We also use the XInput settings as analog settings on other platforms like Android.
 	float fAnalogDeadzone;
 	float fAnalogInverseDeadzone;
