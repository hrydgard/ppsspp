// Copyright (c) 2012- PPSSPP Project.

// This program is free software: you can redistribute it and/or modify
// it under the terms of the GNU General Public License as published by
// the Free Software Foundation, version 2.0 or later versions.

// This program is distributed in the hope that it will be useful,
// but WITHOUT ANY WARRANTY; without even the implied warranty of
// MERCHANTABILITY or FITNESS FOR A PARTICULAR PURPOSE.  See the
// GNU General Public License 2.0 for more details.

// A copy of the GPL 2.0 should have been included with the program.
// If not, see http://www.gnu.org/licenses/

// Official git repository and contact information can be found at
// https://github.com/hrydgard/ppsspp and http://www.ppsspp.org/.

#include "Core/MemMap.h"
#include "Core/Reporting.h"
#include "../MIPS/MIPSTables.h"
#include "ElfReader.h"
#include "../Debugger/SymbolMap.h"
#include "../HLE/sceKernelMemory.h"


const char *ElfReader::GetSectionName(int section)
{
	if (sections[section].sh_type == SHT_NULL)
		return 0;

	int nameOffset = sections[section].sh_name;
	char *ptr = (char*)GetSectionDataPtr(header->e_shstrndx);

	if (ptr)
		return ptr + nameOffset;
	else
		return 0;
}



void addrToHiLo(u32 addr, u16 &hi, s16 &lo)
{
	lo = (addr & 0xFFFF);
	u32 naddr = addr - lo;
	hi = naddr>>16;
	u32 test = (hi<<16) + lo;
	if (test != addr)
	{
		WARN_LOG_REPORT(LOADER, "HI16/LO16 relocation failure?");
	}
}

bool ElfReader::LoadRelocations(Elf32_Rel *rels, int numRelocs)
{
	int numErrors = 0;
	DEBUG_LOG(LOADER, "Loading %i relocations...", numRelocs);
	for (int r = 0; r < numRelocs; r++)
	{
		// INFO_LOG(LOADER, "Loading reloc %i  (%p)...", r, rels + r);
		u32 info = rels[r].r_info;
		u32 addr = rels[r].r_offset;

		int type = info & 0xf;

		int readwrite = (info>>8) & 0xff; 
		int relative  = (info>>16) & 0xff;

		//0 = code
		//1 = data

		if (readwrite >= (int)ARRAY_SIZE(segmentVAddr)) {
			if (numErrors < 10) {
				ERROR_LOG_REPORT(LOADER, "Bad segment number %i", readwrite);
			}
			numErrors++;
			continue;
		}

		addr += segmentVAddr[readwrite];
<<<<<<< HEAD

		// It appears that misaligned relocations are allowed.
		// Will they work correctly on big-endian?

		if (!Memory::IsValidAddress(addr)) {
=======
		if (((addr & 3) && type != R_MIPS_32) || !Memory::IsValidAddress(addr)) {
>>>>>>> b9feae3b
			if (numErrors < 10) {
				WARN_LOG_REPORT(LOADER, "Suspicious address %08x, skipping reloc, type = %d", addr, type);
			} else if (numErrors == 10) {
				WARN_LOG(LOADER, "Too many bad relocations, skipping logging");
			}
			numErrors++;
			continue;
		}

		u32 op = Memory::Read_Instruction(addr).encoding;

		const bool log = false;
		//log=true;
		if (log) {
			DEBUG_LOG(LOADER,"rel at: %08x  info: %08x   type: %i",addr, info, type);
		}
		u32 relocateTo = segmentVAddr[relative];

		switch (type) 
		{
		case R_MIPS_32:
			if (log)
				DEBUG_LOG(LOADER,"Full address reloc %08x", addr);
			//full address, no problemo
			op += relocateTo;
			break;

		case R_MIPS_26: //j, jal
			//add on to put in correct address space
			if (log)
				DEBUG_LOG(LOADER,"j/jal reloc %08x", addr);
			op = (op & 0xFC000000) | (((op&0x03FFFFFF)+(relocateTo>>2))&0x03FFFFFF);
			break;

		case R_MIPS_HI16: //lui part of lui-addiu pairs
			{
				if (log)
					DEBUG_LOG(LOADER,"HI reloc %08x", addr);

				u32 cur = (op & 0xFFFF) << 16;
				u16 hi = 0;
				bool found = false;
				for (int t = r + 1; t<numRelocs; t++)
				{
					if ((rels[t].r_info & 0xF) == R_MIPS_LO16) 
					{
						u32 corrLoAddr = rels[t].r_offset + segmentVAddr[readwrite];
						if (log) {
							DEBUG_LOG(LOADER,"Corresponding lo found at %08x", corrLoAddr);
						}
						if (Memory::IsValidAddress(corrLoAddr)) {
							s16 lo = (s32)(s16)(u16)(Memory::ReadUnchecked_U32(corrLoAddr) & 0xFFFF); //signed??
							cur += lo;
							cur += relocateTo;
							addrToHiLo(cur, hi, lo);
							found = true;
							break;
						} else {
							ERROR_LOG(LOADER, "Bad corrLoAddr %08x", corrLoAddr);
						}
					}
				}
				if (!found) {
					ERROR_LOG_REPORT(LOADER, "R_MIPS_HI16: could not find R_MIPS_LO16");
				}
				op = (op & 0xFFFF0000) | (hi);
			}
			break;

		case R_MIPS_LO16: //addiu part of lui-addiu pairs
			{
				if (log)
					DEBUG_LOG(LOADER,"LO reloc %08x", addr);
				u32 cur = op & 0xFFFF;
				cur += relocateTo;
				cur &= 0xFFFF;
				op = (op & 0xFFFF0000) | cur;
			}
			break;

		case R_MIPS_GPREL16: //gp
			// It seems safe to ignore this, almost a notification of a gp-relative operation?
			break;

		case R_MIPS_16:
			{
				char temp[256];
				MIPSDisAsm(MIPSOpcode(op), 0, temp);
				ERROR_LOG_REPORT(LOADER, "WARNING: Unsupported R_MIPS_16 reloc @ %08x : %s", addr, temp);
			}
			break;

		case R_MIPS_NONE:
			// This shouldn't matter, not sure the purpose of it.
			break;

		default:
			{
				char temp[256];
				MIPSDisAsm(MIPSOpcode(op), 0, temp);
				ERROR_LOG_REPORT(LOADER,"ARGH IT'S AN UNKNOWN RELOCATION!!!!!!!! %08x, type=%d : %s", addr, type, temp);
			}
			break;
		}
		Memory::Write_U32(op, addr);
	}
	if (numErrors) {
		WARN_LOG(LOADER, "%i bad relocations found!!!", numErrors);
	}
	return numErrors == 0;
}


void ElfReader::LoadRelocations2(int rel_seg)
{
	Elf32_Phdr *ph;
	u8 *buf, *end, *flag_table, *type_table;
	int flag_table_size, type_table_size;
	int flag_bits, seg_bits, type_bits;
	int cmd, flag, seg, type;
	int off_seg = 0, addr_seg, rel_base, rel_offset;
	int relocate_to, last_type, lo16 = 0;
	u32 op, addr;
	int rcount = 0;

	ph = segments + rel_seg;


	buf = (u8*)GetSegmentPtr(rel_seg);
	end = buf+ph->p_filesz;

	flag_bits = buf[2];
	type_bits = buf[3];

	seg_bits = 1;
	while((1<<seg_bits)<rel_seg)
		seg_bits += 1;

	buf += 4;

	flag_table = buf;
	flag_table_size = flag_table[0];
	buf += flag_table_size;

	type_table = buf;
	type_table_size = type_table[0];
	buf += type_table_size;

	rel_base = 0;
	last_type = -1;
	while(buf<end){
		cmd = *(u16*)(buf);
		buf += 2;

		flag = ( cmd<<(16-flag_bits))&0xffff;
		flag = (flag>>(16-flag_bits))&0xffff;
		flag = flag_table[flag];

		seg = (cmd<<(16-seg_bits-flag_bits))&0xffff;
		seg = (seg>>(16-seg_bits))&0xffff;

		type = ( cmd<<(16-type_bits-seg_bits-flag_bits))&0xffff;
		type = (type>>(16-type_bits))&0xffff;
		type = type_table[type];

		if((flag&0x01)==0){
			off_seg = seg;
			if((flag&0x06)==0){
				rel_base = cmd>>(seg_bits+flag_bits);
			}else if((flag&0x06)==4){
				rel_base = buf[0] | (buf[1]<<8) | (buf[2]<<16) | (buf[3]<<24);
				buf += 4;
			}else{
				ERROR_LOG_REPORT(LOADER, "Rel2: invalid size flag! %x", flag);
				rel_base = 0;
			}
		}else{
			addr_seg = seg;
			relocate_to = segmentVAddr[addr_seg];

			if((flag&0x06)==0x00){
				rel_offset = cmd;
				if(cmd&0x8000){
					rel_offset |= 0xffff0000;
					rel_offset >>= type_bits+seg_bits+flag_bits;
					rel_offset |= 0xffff0000;
				}else{
					rel_offset >>= type_bits+seg_bits+flag_bits;
				}
				rel_base += rel_offset;
			}else if((flag&0x06)==0x02){
				rel_offset = cmd;
				if(cmd&0x8000)
					rel_offset |= 0xffff0000;
				rel_offset >>= type_bits+seg_bits+flag_bits;
				rel_offset = (rel_offset<<16) | (buf[0]) | (buf[1]<<8);
				buf += 2;
				rel_base += rel_offset;
			}else if((flag&0x06)==0x04){
				rel_base = buf[0] | (buf[1]<<8) | (buf[2]<<16) | (buf[3]<<24);
				buf += 4;
			}else{
				ERROR_LOG_REPORT(LOADER, "Rel2: invalid relocat size flag! %x", flag);
			}


			rel_offset = rel_base+segmentVAddr[off_seg];

			if((flag&0x38)==0x00){
				lo16 = 0;
			}else if((flag&0x38)==0x08){
				if(last_type!=0x04)
					lo16 = 0;
			}else if((flag&0x38)==0x10){
				lo16 = (buf[0]) | (buf[1]<<8);
				if(lo16&0x8000)
					lo16 |= 0xffff0000;
				buf += 2;
			}else{
				ERROR_LOG_REPORT(LOADER, "Rel2: invalid lo16 type! %x", flag);
			}

			op = Memory::ReadUnchecked_U32(rel_offset);
			DEBUG_LOG(LOADER, "Rel2: %5d: CMD=0x%04X type=%d off_seg=%d offset=%08x addr_seg=%d op=%08x\n", rcount, cmd, type, off_seg, rel_base, addr_seg, op);

			switch(type){
			case 0:
				continue;
			case 2: // R_MIPS_32
				op += relocate_to;
				break;
			case 3: // R_MIPS_26
			case 6: // R_MIPS_J26
			case 7: // R_MIPS_JAL26
				op = (op&0xFC000000) | (((op&0x03FFFFFF)+(relocate_to>>2))&0x03FFFFFF);
				break;
			case 4: // R_MIPS_HI16
				addr = ((op<<16)+lo16)+relocate_to;
				if(addr&0x8000)
					addr += 0x00010000;
				op = (op&0xffff0000) | (addr>>16 );
				break;
			case 1:
			case 5: // R_MIPS_LO16
				op = (op&0xffff0000) | (((op&0xffff)+relocate_to)&0xffff);
				break;
			default:
				break;
			}

			Memory::Write_U32(op, rel_offset);
			rcount += 1;
		}
	}

}


int ElfReader::LoadInto(u32 loadAddress)
{
	DEBUG_LOG(LOADER,"String section: %i", header->e_shstrndx);

	if (header->e_ident[0] != ELFMAG0 || header->e_ident[1] != ELFMAG1
		|| header->e_ident[2] != ELFMAG2 || header->e_ident[3] != ELFMAG3)
		return SCE_KERNEL_ERROR_UNSUPPORTED_PRX_TYPE;

	// technically ELFCLASSNONE would freeze the system, but that's not really desireable
	if (header->e_ident[EI_CLASS] != ELFCLASS32) {
		if (header->e_ident[EI_CLASS] != 0) {
			return SCE_KERNEL_ERROR_MEMBLOCK_ALLOC_FAILED;
		}

		ERROR_LOG(LOADER, "Bad ELF, EI_CLASS (fifth byte) is 0x00, should be 0x01 - would lock up a PSP.");
	}

	if (header->e_ident[EI_DATA] != ELFDATA2LSB)
		return SCE_KERNEL_ERROR_MEMBLOCK_ALLOC_FAILED;

	// e_ident[EI_VERSION] is ignored

	sectionOffsets = new u32[GetNumSections()];
	sectionAddrs = new u32[GetNumSections()];

	// Should we relocate?
	bRelocate = (header->e_type != ET_EXEC);

	entryPoint = header->e_entry;
	u32 totalStart = 0xFFFFFFFF;
	u32 totalEnd = 0;
	for (int i = 0; i < header->e_phnum; i++) {
		Elf32_Phdr *p = &segments[i];
		if (p->p_type == PT_LOAD) {
			if (p->p_vaddr < totalStart)
				totalStart = p->p_vaddr;
			if (p->p_vaddr + p->p_memsz > totalEnd)
				totalEnd = p->p_vaddr + p->p_memsz;
		}
	}
	totalSize = totalEnd - totalStart;
	if (!bRelocate)
	{
		// Binary is prerelocated, load it where the first segment starts
		vaddr = userMemory.AllocAt(totalStart, totalSize, "ELF");
	}
	else if (loadAddress)
	{
		// Binary needs to be relocated: add loadAddress to the binary start address
		vaddr = userMemory.AllocAt(loadAddress + totalStart, totalSize, "ELF");
	}
	else
	{
		// Just put it where there is room
		vaddr = userMemory.Alloc(totalSize, false, "ELF");
	}

	if (vaddr == (u32)-1) {
		ERROR_LOG_REPORT(LOADER, "Failed to allocate memory for ELF!");
		return SCE_KERNEL_ERROR_MEMBLOCK_ALLOC_FAILED;
	}
	
	if (bRelocate) {
		DEBUG_LOG(LOADER,"Relocatable module");
		entryPoint += vaddr;
	} else {
		DEBUG_LOG(LOADER,"Prerelocated executable");
	}

	DEBUG_LOG(LOADER,"%i segments:", header->e_phnum);

	// First pass : Get the damn bits into RAM
	u32 baseAddress = bRelocate?vaddr:0;

	for (int i=0; i<header->e_phnum; i++)
	{
		Elf32_Phdr *p = segments + i;
		DEBUG_LOG(LOADER, "Type: %08x Vaddr: %08x Filesz: %08x Memsz: %08x ", (int)p->p_type, (u32)p->p_vaddr, (int)p->p_filesz, (int)p->p_memsz);

		if (p->p_type == PT_LOAD)
		{
			segmentVAddr[i] = baseAddress + p->p_vaddr;
			u32 writeAddr = segmentVAddr[i];

			u8 *src = GetSegmentPtr(i);
			u8 *dst = Memory::GetPointer(writeAddr);
			u32 srcSize = p->p_filesz;
			u32 dstSize = p->p_memsz;

			if (srcSize < dstSize)
			{
				memset(dst + srcSize, 0, dstSize - srcSize); //zero out bss
			}

			memcpy(dst, src, srcSize);
			DEBUG_LOG(LOADER,"Loadable Segment Copied to %08x, size %08x", writeAddr, (u32)p->p_memsz);
		}
	}
	userMemory.ListBlocks();

	DEBUG_LOG(LOADER,"%i sections:", header->e_shnum);

	for (int i = 0; i < GetNumSections(); i++)
	{
		Elf32_Shdr *s = &sections[i];
		const char *name = GetSectionName(i);

		u32 writeAddr = s->sh_addr + baseAddress;
		sectionOffsets[i] = writeAddr - vaddr;
		sectionAddrs[i] = writeAddr;

		if (s->sh_flags & SHF_ALLOC)
		{
			DEBUG_LOG(LOADER,"Data Section found: %s     Sitting at %08x, size %08x", name, writeAddr, (u32)s->sh_size);
		}
		else
		{
			DEBUG_LOG(LOADER,"NonData Section found: %s     Ignoring (size=%08x) (flags=%08x)", name, (u32)s->sh_size, (u32)s->sh_flags);
		}
	}

	DEBUG_LOG(LOADER,"Relocations:");

	// Second pass: Do necessary relocations
	for (int i = 0; i < GetNumSections(); i++)
	{
		Elf32_Shdr *s = &sections[i];
		const char *name = GetSectionName(i);

		if (s->sh_type == SHT_PSPREL)
		{
			//We have a relocation table!
			int sectionToModify = s->sh_info;
			if (sectionToModify >= 0)
			{
				if (!(sections[sectionToModify].sh_flags & SHF_ALLOC))
				{
					ERROR_LOG_REPORT(LOADER, "Trying to relocate non-loaded section %s", GetSectionName(sectionToModify));
					continue;
				}

				int numRelocs = s->sh_size / sizeof(Elf32_Rel);

				Elf32_Rel *rels = (Elf32_Rel *)GetSectionDataPtr(i);

				DEBUG_LOG(LOADER,"%s: Performing %i relocations on %s : offset = %08x", name, numRelocs, GetSectionName(sectionToModify), sections[i].sh_offset);
				if (!LoadRelocations(rels, numRelocs)) {
					WARN_LOG(LOADER, "LoadInto: Relocs failed, trying anyway");
				}			
			}
			else
			{
				WARN_LOG_REPORT(LOADER, "sectionToModify = %i - ignoring PSP relocation sector %i", sectionToModify, i);
			}
		}
		else if (s->sh_type == SHT_REL)
		{
			DEBUG_LOG(LOADER, "Traditional relocation section found.");
			if (!bRelocate)
			{
				DEBUG_LOG(LOADER, "Binary is prerelocated. Skipping relocations.");
			}
			else
			{
				//We have a relocation table!
				int sectionToModify = s->sh_info;
				if (sectionToModify >= 0)
				{
					if (!(sections[sectionToModify].sh_flags & SHF_ALLOC))
					{
						ERROR_LOG_REPORT(LOADER, "Trying to relocate non-loaded section %s, ignoring", GetSectionName(sectionToModify));
						continue;
					}
				}
				else
				{
					WARN_LOG_REPORT(LOADER, "sectionToModify = %i - ignoring relocation sector %i", sectionToModify, i);
				}
				ERROR_LOG_REPORT(LOADER, "Traditional relocations unsupported.");
			}
		}
	}

	// Segment relocations (a few games use them)
	if (GetNumSections() == 0) {
		for (int i = 0; i < header->e_phnum; i++)
		{
			Elf32_Phdr *p = &segments[i];
			if (p->p_type == 0x700000A0) 	{
				INFO_LOG(LOADER,"Loading segment relocations");
				int numRelocs = p->p_filesz / sizeof(Elf32_Rel);

				Elf32_Rel *rels = (Elf32_Rel *)GetSegmentPtr(i);
				if (!LoadRelocations(rels, numRelocs)) {
					ERROR_LOG(LOADER, "LoadInto: Relocs failed, trying anyway (2)");
				}
			} else if (p->p_type == 0x700000A1) {
				INFO_LOG(LOADER,"Loading segment relocations2");
				LoadRelocations2(i);
			}
		}
	}

	NOTICE_LOG(LOADER,"ELF loading completed successfully.");
	return SCE_KERNEL_ERROR_OK;
}


SectionID ElfReader::GetSectionByName(const char *name, int firstSection)
{
	for (int i = firstSection; i < header->e_shnum; i++)
	{
		const char *secname = GetSectionName(i);

		if (secname != 0 && strcmp(name, secname) == 0)
		{
			return i;
		}
	}
	return -1;
}

bool ElfReader::LoadSymbols()
{
	bool hasSymbols = false;
	SectionID sec = GetSectionByName(".symtab");
	if (sec != -1)
	{
		int stringSection = sections[sec].sh_link;

		const char *stringBase = (const char*)GetSectionDataPtr(stringSection);

		//We have a symbol table!
		Elf32_Sym *symtab = (Elf32_Sym *)(GetSectionDataPtr(sec));

		int numSymbols = sections[sec].sh_size / sizeof(Elf32_Sym);
		
		for (int sym = 0; sym<numSymbols; sym++)
		{
			int size = symtab[sym].st_size;
			if (size == 0)
				continue;

			int bind = symtab[sym].st_info >> 4;
			int type = symtab[sym].st_info & 0xF;
			int sectionIndex = symtab[sym].st_shndx;
			int value = symtab[sym].st_value;
			const char *name = stringBase + symtab[sym].st_name;

			if (bRelocate)
				value += sectionAddrs[sectionIndex];
			SymbolType symtype = ST_DATA;

			switch (type)
			{
			case STT_OBJECT:
				symtype = ST_DATA; break;
			case STT_FUNC:
				symtype = ST_FUNCTION; break;
			default:
				continue;
			}
			symbolMap.AddSymbol(name, value, size, symtype);
			hasSymbols = true;
			//...
		}
	}
	return hasSymbols;
}



<|MERGE_RESOLUTION|>--- conflicted
+++ resolved
@@ -78,15 +78,11 @@
 		}
 
 		addr += segmentVAddr[readwrite];
-<<<<<<< HEAD
 
 		// It appears that misaligned relocations are allowed.
 		// Will they work correctly on big-endian?
 
-		if (!Memory::IsValidAddress(addr)) {
-=======
 		if (((addr & 3) && type != R_MIPS_32) || !Memory::IsValidAddress(addr)) {
->>>>>>> b9feae3b
 			if (numErrors < 10) {
 				WARN_LOG_REPORT(LOADER, "Suspicious address %08x, skipping reloc, type = %d", addr, type);
 			} else if (numErrors == 10) {
