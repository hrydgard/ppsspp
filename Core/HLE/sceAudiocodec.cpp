--- conflicted
+++ resolved
@@ -216,12 +216,7 @@
 			auto codec_ = new int[count];
 			auto ctxPtr_ = new u32[count];
 			int i = 0;
-<<<<<<< HEAD
 			for (const auto &[_, decoder] : audioList) {
-=======
-			for (auto it = audioList.begin(), end = audioList.end(); it != end; it++) {
-				const AudioDecoder *decoder = it->second;
->>>>>>> c24310f7
 				codec_[i] = decoder->GetAudioType();
 				ctxPtr_[i] = decoder->GetCtxPtr();
 				i++;
