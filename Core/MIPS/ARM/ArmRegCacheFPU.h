--- conflicted
+++ resolved
@@ -107,20 +107,14 @@
 	void MapInInV(int rt, int rs);
 	void MapDirtyInV(int rd, int rs, bool avoidLoad = true);
 	void MapDirtyInInV(int rd, int rs, int rt, bool avoidLoad = true);
-<<<<<<< HEAD
-	void DiscardV(MIPSReg r) { DiscardR(r + 32);}
-=======
->>>>>>> 174b5187
+
 	bool IsTempX(ARMReg r) const;
 	MIPSReg GetTempV() { return GetTempR() - 32; }
-<<<<<<< HEAD
 	// VFPU registers as single VFP registers.
 	ARMReg V(int vreg) { return R(vreg + 32); }
-=======
 	 
 	int FlushGetSequential(int a, int maxArmReg);
 	void FlushAll();
->>>>>>> 174b5187
 
 
 	// This one is allowed at any point.
@@ -144,8 +138,6 @@
 	void QLoad4x4(MIPSGPReg regPtr, int vquads[4]);
 	void FlushQWithV(MIPSReg r);
 
-	void FlushAll();
-	
 	// NOTE: These require you to release spill locks manually!
 	void MapRegsAndSpillLockV(int vec, VectorSize vsz, int flags);
 	void MapRegsAndSpillLockV(const u8 *v, VectorSize vsz, int flags);
@@ -167,12 +159,9 @@
 	int GetMipsRegOffsetV(MIPSReg r) {
 		return GetMipsRegOffset(r + 32);
 	}
-<<<<<<< HEAD
 	// This one WILL get a free quad as long as you haven't spill-locked them all.
 	int QGetFreeQuad(bool preferLow = false);
-=======
 	int GetNumARMFPURegs();
->>>>>>> 174b5187
 
 	MIPSState *mips_;
 	ARMXEmitter *emit_;
