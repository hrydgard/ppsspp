--- conflicted
+++ resolved
@@ -19,11 +19,8 @@
 #include "Common/CPUDetect.h"
 #include "Core/MIPS/MIPS.h"
 #include "Core/MIPS/ARM/ArmRegCacheFPU.h"
-<<<<<<< HEAD
 #include "Core/MIPS/ARM/ArmJit.h"
-=======
 #include "Core/MIPS/MIPSTables.h"
->>>>>>> 57054962
 
 using namespace ArmGen;
 
@@ -564,19 +561,11 @@
 		return (ARMReg)(mr[mipsReg].reg + S0);
 	} else {
 		if (mipsReg < 32) {
-<<<<<<< HEAD
-			ERROR_LOG(JIT, "FReg %i not in ARM reg. compilerPC = %08x : %s", mipsReg, js_->compilerPC, currentMIPS->DisasmAt(js_->compilerPC));
+			ERROR_LOG(JIT, "FReg %i not in ARM reg. compilerPC = %08x : %s", mipsReg, js_->compilerPC, MIPSDisasmAt(js_->compilerPC));
 		} else if (mipsReg < 32 + 128) {
-			ERROR_LOG(JIT, "VReg %i not in ARM reg. compilerPC = %08x : %s", mipsReg - 32, js_->compilerPC, currentMIPS->DisasmAt(js_->compilerPC));
+			ERROR_LOG(JIT, "VReg %i not in ARM reg. compilerPC = %08x : %s", mipsReg - 32, js_->compilerPC, MIPSDisasmAt(js_->compilerPC));
 		} else {
-			ERROR_LOG(JIT, "Tempreg %i not in ARM reg. compilerPC = %08x : %s", mipsReg - 128 - 32, js_->compilerPC, currentMIPS->DisasmAt(js_->compilerPC));
-=======
-			ERROR_LOG(JIT, "FReg %i not in ARM reg. compilerPC = %08x : %s", mipsReg, compilerPC_, MIPSDisasmAt(compilerPC_));
-		} else if (mipsReg < 32 + 128) {
-			ERROR_LOG(JIT, "VReg %i not in ARM reg. compilerPC = %08x : %s", mipsReg - 32, compilerPC_, MIPSDisasmAt(compilerPC_));
-		} else {
-			ERROR_LOG(JIT, "Tempreg %i not in ARM reg. compilerPC = %08x : %s", mipsReg - 128 - 32, compilerPC_, MIPSDisasmAt(compilerPC_));
->>>>>>> 57054962
+			ERROR_LOG(JIT, "Tempreg %i not in ARM reg. compilerPC = %08x : %s", mipsReg - 128 - 32, js_->compilerPC, MIPSDisasmAt(js_->compilerPC));
 		}
 		return INVALID_REG;  // BAAAD
 	}
