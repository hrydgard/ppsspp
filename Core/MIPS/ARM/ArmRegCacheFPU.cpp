--- conflicted
+++ resolved
@@ -289,7 +289,6 @@
 		int quad = r - Q0;
 		QFlush(r);
 	}
-<<<<<<< HEAD
 }
 
 void ArmRegCacheFPU::FlushV(MIPSReg r) {
@@ -309,12 +308,6 @@
 				QFlush(i);
 				flushCount++;
 			}
-=======
-	if (ar[reg].mipsReg != -1) {
-		if (ar[reg].isDirty && mr[ar[reg].mipsReg].loc == ML_ARMREG) {
-			//INFO_LOG(JIT, "Flushing ARM reg %i", reg);
-			emit_->VSTR(r, CTXREG, GetMipsRegOffset(ar[reg].mipsReg));
->>>>>>> 174b5187
 		}
 	}
 
@@ -402,6 +395,12 @@
 	for (int i = TEMP0; i < TEMP0 + NUM_TEMPS; i++) {
 		DiscardR(i);
 	}
+
+	// Flush quads!
+	for (int i = 0; i < MAX_ARMQUADS; i++) {
+		QFlush(i);
+	}
+
 
 	// Loop through the ARM registers, then use GetMipsRegOffset to determine if MIPS registers are
 	// sequential. This is necessary because we store VFPU registers in a staggered order to get
@@ -517,33 +516,6 @@
 	return -1;
 }
 
-<<<<<<< HEAD
-
-void ArmRegCacheFPU::FlushAll() {
-	// Discard temps!
-	for (int i = TEMP0; i < TEMP0 + NUM_TEMPS; i++) {
-		DiscardR(i);
-	}
-
-	// Flush quads!
-	for (int i = 0; i < MAX_ARMQUADS; i++) {
-		QFlush(i);
-	}
-
-	for (int i = 0; i < NUM_MIPSFPUREG; i++) {
-		FlushR(i);
-	} 
-
-	// Sanity check
-	for (int i = 0; i < numARMFpuReg_; i++) {
-		if (ar[i].mipsReg != -1) {
-			ERROR_LOG(JIT, "Flush fail: ar[%i].mipsReg=%i", i, ar[i].mipsReg);
-		}
-	}
-}
-
-=======
->>>>>>> 174b5187
 int ArmRegCacheFPU::GetMipsRegOffset(MIPSReg r) {
 	// These are offsets within the MIPSState structure. First there are the GPRS, then FPRS, then the "VFPURs", then the VFPU ctrls.
 	if (r < 0 || r > 32 + 128 + NUM_TEMPS) {
