// Copyright (c) 2015- PPSSPP Project.

// This program is free software: you can redistribute it and/or modify
// it under the terms of the GNU General Public License as published by
// the Free Software Foundation, version 2.0 or later versions.

// This program is distributed in the hope that it will be useful,
// but WITHOUT ANY WARRANTY; without even the implied warranty of
// MERCHANTABILITY or FITNESS FOR A PARTICULAR PURPOSE.  See the
// GNU General Public License 2.0 for more details.

// A copy of the GPL 2.0 should have been included with the program.
// If not, see http://www.gnu.org/licenses/

// Official git repository and contact information can be found at
// https://github.com/hrydgard/ppsspp and http://www.ppsspp.org/.

#pragma once

#include <string>
#include <cstdint>
#include <set>

// Compatibility flags are controlled by assets/compat.ini.
// Alternatively, if PSP/SYSTEM/compat.ini exists, it is merged on top, to enable editing
// the file on Android for tests.
//
// This file is not meant to be user-editable, although is kept as a separate ini
// file instead of compiled into the code for debugging purposes.
//
// The uses cases are strict:
//   * Enable fixes for things we can't reasonably emulate without completely ruining
//     performance for other games, such as the screen copies in Dangan Ronpa
//   * Disabling accuracy features like 16-bit depth rounding, when we can't seem to
//     implement them at all in a 100% compatible way
//   * Emergency game-specific compatibility fixes before releases, such as the GTA
//     music problem where every attempted fix has reduced compatibility with other games
//   * Enable "unsafe" performance optimizations that some games can tolerate and
//     others cannot. We do not currently have any of those.
//
// This functionality should NOT be used for any of the following:
//   * Cheats
//   * Fun hacks, like enlarged heads or whatever
//   * Fixing general compatibility issues. First try to find a general solution. Try hard.
//
// We already have the Action Replay-based cheat system for such use cases.

// TODO: Turn into bitfield for smaller mem footprint. Though I think it still fits in a cacheline...
struct CompatFlags {
	bool VertexDepthRounding;
	bool PixelDepthRounding;
	bool DepthRangeHack;
	bool ClearToRAM;
	bool Force04154000Download;
	bool DrawSyncEatCycles;
	bool FakeMipmapChange;
	bool RequireBufferedRendering;
	bool RequireBlockTransfer;
	bool RequireDefaultCPUClock;
	bool DisableAccurateDepth;
	bool MGS2AcidHack;
	bool SonicRivalsHack;
	bool BlockTransferAllowCreateFB;
	bool IntraVRAMBlockTransferAllowCreateFB;
	bool YugiohSaveFix;
	bool ForceUMDDelay;
	bool ForceMax60FPS;
	bool GoWFramerateHack60;
	bool GoWFramerateHack30;
	bool JitInvalidationHack;
	bool HideISOFiles;
	bool MoreAccurateVMMUL;
	bool ForceSoftwareRenderer;
	bool DarkStalkersPresentHack;
	bool ReportSmallMemstick;
	bool MemstickFixedFree;
	bool DateLimited;
	bool ShaderColorBitmask;
	bool DisableFirstFrameReadback;
	bool MpegAvcWarmUp;
	bool BlueToAlpha;
	bool CenteredLines;
	bool MaliDepthStencilBugWorkaround;
	bool ZZT3SelectHack;
	bool AllowLargeFBTextureOffsets;
	bool AtracLoopHack;
	bool DeswizzleDepth;
	bool SplitFramebufferMargin;
	bool ForceLowerResolutionForEffectsOn;
	bool AllowDownloadCLUT;
	bool NearestFilteringOnFramebufferCreate;
<<<<<<< HEAD
	bool IgnoreEnqueue;
=======
	bool SecondaryTextureCache;
>>>>>>> f0f819ae
};

struct VRCompat {
	bool IdentityViewHack;
	bool Skyplane;
	float UnitsPerMeter;
};

class IniFile;

class Compatibility {
public:
	Compatibility() {
		Clear();
	}

	// Flags enforced read-only through const. Only way to change them is to load assets/compat.ini.
	const CompatFlags &flags() const { return flags_; }

	const VRCompat &vrCompat() const { return vrCompat_; }

	void Load(const std::string &gameID);

private:
	void Clear();
	void CheckSettings(IniFile &iniFile, const std::string &gameID);
	void CheckVRSettings(IniFile &iniFile, const std::string &gameID);
	void CheckSetting(IniFile &iniFile, const std::string &gameID, const char *option, bool *flag);
	void CheckSetting(IniFile &iniFile, const std::string &gameID, const char *option, float *value);

	CompatFlags flags_{};
	VRCompat vrCompat_{};
	std::set<std::string> ignored_;
};<|MERGE_RESOLUTION|>--- conflicted
+++ resolved
@@ -89,11 +89,8 @@
 	bool ForceLowerResolutionForEffectsOn;
 	bool AllowDownloadCLUT;
 	bool NearestFilteringOnFramebufferCreate;
-<<<<<<< HEAD
+	bool SecondaryTextureCache;
 	bool IgnoreEnqueue;
-=======
-	bool SecondaryTextureCache;
->>>>>>> f0f819ae
 };
 
 struct VRCompat {
