--- conflicted
+++ resolved
@@ -123,18 +123,12 @@
 {
 	if (m_hDlg)
 	{
-<<<<<<< HEAD
-		g_symbolMap->FillSymbolListBox(symListHdl,ST_DATA);
+
+		if (g_symbolMap)
+			g_symbolMap->FillSymbolListBox(symListHdl, ST_DATA);
 		int sel = ComboBox_GetCurSel(memViewHdl);
 		ComboBox_ResetContent(memViewHdl);
-=======
-		HWND list = GetDlgItem(m_hDlg,IDC_SYMBOLS);
-		if (g_symbolMap)
-			g_symbolMap->FillSymbolListBox(list, ST_DATA);
-		HWND lb = GetDlgItem(m_hDlg,IDC_REGIONS);
-		int sel = ComboBox_GetCurSel(lb);
-		ComboBox_ResetContent(lb);
->>>>>>> 288fe3ad
+
     /*
 		for (int i = 0; i < cpu->getMemMap()->numRegions; i++)
 		{
